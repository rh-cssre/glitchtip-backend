--- conflicted
+++ resolved
@@ -8,10 +8,7 @@
 from django.conf import settings
 from django.core.exceptions import ValidationError
 from django.db.models import Exists, OuterRef
-<<<<<<< HEAD
-=======
 from django.db.models.expressions import RawSQL
->>>>>>> 43442d7f
 from django.db.utils import IntegrityError
 from django.http import HttpResponse
 from django.test import RequestFactory
@@ -68,42 +65,6 @@
     @classmethod
     def auth_from_request(cls, request):
         # Accept both sentry or glitchtip prefix.
-<<<<<<< HEAD
-        # Prefer glitchtip when not using a sentry SDK but support both.
-        result = {
-            k: request.GET[k]
-            for k in request.GET.keys()
-            if k[:7] == "sentry_" or k[:10] == "glitchtip_"
-        }
-
-        if request.META.get("HTTP_X_SENTRY_AUTH", "")[:7].lower() == "sentry ":
-            if result:
-                raise SuspiciousOperation(
-                    "Multiple authentication payloads were detected."
-                )
-            result = parse_auth_header(request.META["HTTP_X_SENTRY_AUTH"])
-        elif request.META.get("HTTP_AUTHORIZATION", "")[:7].lower() == "sentry ":
-            if result:
-                raise SuspiciousOperation(
-                    "Multiple authentication payloads were detected."
-                )
-            result = parse_auth_header(request.META["HTTP_AUTHORIZATION"])
-
-        if not result:
-            if (
-                isinstance(request.data, list)
-                and len(request.data)
-                and "dsn" in request.data[0]
-            ):
-                dsn = urlparse(request.data[0]["dsn"])
-                if username := dsn.username:
-                    return username
-            raise exceptions.NotAuthenticated(
-                "Unable to find authentication information"
-            )
-
-        return result.get("sentry_key", result.get("glitchtip_key"))
-=======
         for k in request.GET.keys():
             if k in ["sentry_key", "glitchtip_key"]:
                 return request.GET[k]
@@ -121,7 +82,6 @@
                     if username := dsn.username:
                         return username
         raise exceptions.NotAuthenticated("Unable to find authentication information")
->>>>>>> 43442d7f
 
     def get_project(self, request, project_id):
         sentry_key = BaseEventAPIView.auth_from_request(request)
