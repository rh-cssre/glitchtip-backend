import uuid
from typing import Dict, List, Tuple, Union
from urllib.parse import urlparse

from anonymizeip import anonymize_ip
from django.db import transaction
from django.db.utils import IntegrityError
from ipware import get_client_ip
from rest_framework import serializers
from rest_framework.exceptions import PermissionDenied

from environments.models import Environment
from glitchtip.serializers import FlexibleDateTimeField
from issues.models import EventType, Issue
from issues.serializers import BaseBreadcrumbsSerializer
from issues.tasks import update_search_index_issue
from releases.models import Release
from sentry.eventtypes.base import DefaultEvent
from sentry.eventtypes.error import ErrorEvent

from .event_context_processors import EVENT_CONTEXT_PROCESSORS
from .event_processors import EVENT_PROCESSORS
from .event_tag_processors import TAG_PROCESSORS
from .fields import (
    ForgivingDisallowRegexField,
    ForgivingHStoreField,
    GenericField,
    QueryStringField,
)
from .models import Event, LogLevel


def replace(data: Union[str, dict, list], match: str, repl: str):
    """A recursive replace function"""
    if isinstance(data, dict):
        return {k: replace(v, match, repl) for k, v in data.items()}
    elif isinstance(data, list):
        return [replace(i, match, repl) for i in data]
    elif isinstance(data, str):
        return data.replace(match, repl)
    return data


def sanitize_bad_postgres_chars(data: Union[str, dict, list]):
    """
    Remove values which are not supported by the postgres string data types
    """
    known_bads = ["\x00"]
    for known_bad in known_bads:
        data = data.replace(known_bad, " ")
    return data


def sanitize_bad_postgres_json(data: Union[str, dict, list]):
    """
    Remove values which are not supported by the postgres JSONB data type
    """
    known_bads = ["\u0000"]
    for known_bad in known_bads:
        data = replace(data, known_bad, " ")
    return data


class RequestSerializer(serializers.Serializer):
    env = serializers.DictField(
        child=serializers.CharField(allow_blank=True, allow_null=True), required=False
    )
    # Dict values can be both str and List[str]
    headers = serializers.DictField(required=False)
    url = serializers.CharField(required=False, allow_blank=True)
    method = serializers.CharField(required=False, allow_blank=True)
    query_string = QueryStringField(required=False, allow_null=True)


class BreadcrumbsSerializer(BaseBreadcrumbsSerializer):
    timestamp = GenericField(required=False)

    def validate_level(self, value):
        if value == "log":
            return "info"
        return value


class BaseSerializer(serializers.Serializer):
    def process_user(self, project, data):
        """Fetch user data from SDK event and request"""
        user = data.get("user", {})
        if self.context and self.context.get("request"):
            client_ip, is_routable = get_client_ip(self.context["request"])
            if user or is_routable:
                if is_routable:
                    if project.should_scrub_ip_addresses:
                        client_ip = anonymize_ip(client_ip)
                    user["ip_address"] = client_ip
                return user


class SentrySDKEventSerializer(BaseSerializer):
    """Represents events coming from a OSS sentry SDK client"""

    breadcrumbs = serializers.JSONField(required=False)
    tags = ForgivingHStoreField(required=False)
    event_id = serializers.UUIDField(required=False, default=uuid.uuid4)
    extra = serializers.JSONField(required=False)
    request = RequestSerializer(required=False)
    server_name = serializers.CharField(required=False)
    sdk = serializers.JSONField(required=False)
    platform = serializers.CharField(required=False)
    release = serializers.CharField(required=False, allow_null=True)
    environment = ForgivingDisallowRegexField(
        required=False, allow_null=True, disallow_regex=r"^[^\n\r\f\/]*$"
    )
    _meta = serializers.JSONField(required=False)

    def get_environment(self, name: str, project):
        environment, _ = Environment.objects.get_or_create(
            name=name[: Environment._meta.get_field("name").max_length],
            organization=project.organization,
        )
        environment.projects.add(project)
        return environment

    def get_release(self, version: str, project):
        release, _ = Release.objects.get_or_create(
            version=version, organization=project.organization
        )
        release.projects.add(project)
        return release


class FormattedMessageSerializer(serializers.Serializer):
    formatted = serializers.CharField(
        required=False
    )  # Documented as required, but some Sentry SDKs don't send it
    message = serializers.CharField(required=False)
    params = serializers.JSONField(required=False)

    def validate(self, attrs):
        data = super().validate(attrs)
        if not data.get("formatted") and data.get("params"):
            params = data["params"]
            if isinstance(params, list):
                data["formatted"] = data["message"] % tuple(params)
            elif isinstance(params, dict):
                data["formatted"] = data["message"].format(**params)
            return data
        # OSS Sentry only keeps unformatted "message" when it creates a formatted message
        return {key: data[key] for key in data if key != "message"}


class MessageField(serializers.CharField):
    def to_internal_value(self, data):
        if isinstance(data, dict):
            serializer = FormattedMessageSerializer(data=data)
            serializer.is_valid(raise_exception=True)
            return serializer.validated_data
        return super().to_internal_value(data)


class LogEntrySerializer(serializers.Serializer):
    formatted = serializers.CharField(required=False)
    message = serializers.CharField(required=False)
    params = serializers.JSONField(required=False)

    def validate(self, attrs):
        data = super().validate(attrs)
        if not data.get("formatted") and data.get("params"):
            params = data["params"]
            if isinstance(params, list):
                data["formatted"] = data["message"] % tuple(data["params"])
            elif isinstance(params, dict):
                data["formatted"] = data["message"].format(**params)
        return data


class StoreDefaultSerializer(SentrySDKEventSerializer):
    """
    Default serializer. Used as both a base class and for default error types
    """

    type = EventType.DEFAULT
    contexts = serializers.JSONField(required=False)
    level = serializers.CharField(required=False)
    logentry = LogEntrySerializer(required=False)
    message = MessageField(required=False, allow_blank=True, allow_null=True)
    timestamp = FlexibleDateTimeField(required=False)
    transaction = serializers.CharField(
        required=False, allow_null=True, allow_blank=True
    )
    user = serializers.JSONField(required=False)
    modules = serializers.JSONField(required=False)

    def validate_breadcrumbs(self, value):
        """
        Normalize breadcrumbs, which may come in as dict or list
        """
        if isinstance(value, list):
            value = {"values": value}
        if value.get("values") == []:
            return None
        serializer = BreadcrumbsSerializer(data=value.get("values"), many=True)
        if serializer.is_valid():
            return {"values": serializer.validated_data}
        return value

    def get_eventtype(self):
        """Get event type class from self.type"""
        if self.type is EventType.DEFAULT:
            return DefaultEvent()
        if self.type is EventType.ERROR:
            return ErrorEvent()

    def modify_exception(self, exception):
        """OSS Sentry does this, I have no idea why"""
        if exception:
            for value in exception.get("values", []):
                value.pop("module", None)
                if value.get("stacktrace") and value["stacktrace"].get("frames"):
                    frames = value["stacktrace"]["frames"]
                    # If in_app is always true, make it false ¯\_(ツ)_/¯
                    if all(x.get("in_app") for x in frames):
                        for frame in frames:
                            frame["in_app"] = False
        return exception

    def generate_tags(self, data: Dict, tags: List[Tuple[str, str]] = None):
        """
        Determine tag relational data

        Optionally pass tags array for existing known tags to generate
        """
        if tags is None:
            tags = []
        for Processor in TAG_PROCESSORS:
            processor = Processor()
            value = processor.get_tag_values(data)
            if value:
                tags.append((processor.tag, value))
        if data.get("tags"):
            tags += [(k, v) for k, v in data["tags"].items()]
        return tags

    def annotate_contexts(self, event):
        """
        SDK events may contain contexts. This function adds additional contexts data
        """
        contexts = event.get("contexts")
        for Processor in EVENT_CONTEXT_PROCESSORS:
            processor = Processor()
            if contexts is None or not contexts.get(processor.name):
                processor_contexts = processor.get_context(event)
                if processor_contexts:
                    if contexts is None:
                        contexts = {}
                    contexts[processor.name] = processor_contexts
        return contexts

    def get_message(self, data):
        """Prefer message over logentry"""
        if "message" in data:
            if isinstance(data["message"], dict):
                return (
                    data["message"].get("formatted")
                    or data["message"].get("message", "")
                )
            return data["message"]
        return data.get("logentry", {}).get("message", "")

<<<<<<< HEAD
=======
    def get_logentry(self, data):
        if "logentry" in data:
            return data.get("logentry")
        elif "message" in data:
            message = data["message"]
            if isinstance(message, dict):
                return message
            return {"formatted": message}

>>>>>>> 7bf65802
    def is_url(self, filename: str) -> bool:
        return filename.startswith(("file:", "http:", "https:", "applewebdata:"))

    def normalize_stacktrace(self, stacktrace):
        """
        Port of semaphore store/normalize/stacktrace.rs
        """
        if not stacktrace:
            return
        for frame in stacktrace.get("frames", []):
            if not frame.get("abs_path") and frame.get("filename"):
                frame["abs_path"] = frame["filename"]
            if frame.get("filename") and self.is_url(frame["filename"]):
                frame["filename"] = urlparse(frame["filename"]).path

    def create(self, validated_data):
        data = validated_data
        project = self.context.get("project")

        eventtype = self.get_eventtype()
        metadata = eventtype.get_metadata(data)
        exception = data.get("exception")
        if (
            data.get("stacktrace")
            and exception
            and len(exception.get("values", 0)) > 0
            and not exception["values"][0].get("stacktrace")
        ):
            # stacktrace is deprecated, but supported at this time
            # Assume it's for the first exception value
            exception["values"][0]["stacktrace"] = data.get("stacktrace")
        exception = self.modify_exception(exception)
        if isinstance(exception, dict):
            for value in exception.get("values", []):
                self.normalize_stacktrace(value.get("stacktrace"))

        if release := data.get("release"):
            release = self.get_release(release, project)

        for Processor in EVENT_PROCESSORS:
            Processor(project, release, data).run()

        title = eventtype.get_title(metadata)
        culprit = eventtype.get_location(data)
        request = data.get("request")
        breadcrumbs = data.get("breadcrumbs")
        level = None
        if data.get("level"):
            level = LogLevel.from_string(data["level"])
        if request:
            headers = request.get("headers")
            if headers:
                request["inferred_content_type"] = headers.get("Content-Type")
                sorted_headers = sorted([pair for pair in headers.items()])
                for idx, header in enumerate(sorted_headers):
                    if isinstance(header[1], list):
                        sorted_headers[idx] = (header[0], header[1][0])
                request["headers"] = sorted_headers
        contexts = self.annotate_contexts(data)
        data["contexts"] = contexts

        with transaction.atomic():
            if not project.first_event:
                project.first_event = data.get("timestamp")
                project.save(update_fields=["first_event"])
            defaults = {
                "metadata": sanitize_bad_postgres_json(metadata),
            }
            if level:
                defaults["level"] = level

            if environment := data.get("environment"):
                environment = self.get_environment(data["environment"], project)
            tags = []
            if environment:
                tags.append(("environment", environment.name))
            if release:
                tags.append(("release", release.version))
            tags = self.generate_tags(data, tags)
            defaults["tags"] = {tag[0]: [tag[1]] for tag in tags}

            issue, _ = Issue.objects.get_or_create(
                title=sanitize_bad_postgres_chars(title),
                culprit=sanitize_bad_postgres_chars(culprit),
                project_id=project.id,
                type=self.type,
                defaults=defaults,
            )

            json_data = {
                "breadcrumbs": breadcrumbs,
                "contexts": contexts,
                "culprit": culprit,
                "exception": exception,
                "logentry": self.get_logentry(data),
                "metadata": metadata,
                "message": self.get_message(data),
                "modules": data.get("modules"),
                "platform": data.get("platform", "other"),
                "request": request,
                "sdk": data.get("sdk"),
                "title": title,
                "type": self.type.label,
            }

            if environment:
                json_data["environment"] = environment.name
            if data.get("logentry"):
                json_data["logentry"] = data.get("logentry")

            extra = data.get("extra")
            if extra:
                json_data["extra"] = extra
            user = self.process_user(project, data)
            if user:
                json_data["user"] = user

            errors = None
            handled_errors = self.context.get("handled_errors")
            if handled_errors:
                errors = []
                for field_name, field_errors in handled_errors.items():
                    for error in field_errors:
                        errors.append(
                            {
                                "reason": str(error),
                                "type": error.code,
                                "name": field_name,
                                "value": error.value,
                            }
                        )

            params = {
                "event_id": data["event_id"],
                "issue": issue,
                "tags": {tag[0]: tag[1] for tag in tags},
                "errors": errors,
                "timestamp": data.get("timestamp"),
                "data": sanitize_bad_postgres_json(json_data),
                "release": release,
            }
            if level:
                params["level"] = level
            try:
                event = Event.objects.create(**params)
            except IntegrityError as err:
                # This except is more efficient than a query for exists().
                if err.args and "event_id" in err.args[0]:
                    raise PermissionDenied(
                        "An event with the same ID already exists (%s)"
                        % params["event_id"]
                    ) from err
                raise err

        issue.check_for_status_update()
        update_search_index_issue(args=[issue.pk], countdown=10)

        return event


class StoreErrorSerializer(StoreDefaultSerializer):
    """Primary difference is the presense of exception attribute"""

    type = EventType.ERROR
    exception = serializers.JSONField(required=False)
    stacktrace = serializers.JSONField(
        required=False, help_text="Deprecated but supported at this time"
    )


class StoreCSPReportSerializer(BaseSerializer):
    """
    CSP Report Serializer
    Very different format from others Store serializers.
    Does not extend base class due to differences.
    """

    type = EventType.CSP

    def __init__(self, *args, **kwargs):
        super().__init__(*args, **kwargs)
        # This is done to support the hyphen
        self.fields.update({"csp-report": serializers.JSONField()})

    def create(self, validated_data):
        project = self.context.get("project")
        csp = validated_data["csp-report"]
        title = self.get_title(csp)
        culprit = self.get_culprit(csp)
        uri = self.get_uri(csp)
        directive = self.get_effective_directive(csp)
        metadata = {
            "message": title,
            "uri": uri,
            "directive": directive,
        }
        issue, _ = Issue.objects.get_or_create(
            title=title,
            culprit=culprit,
            project_id=project.id,
            type=EventType.CSP,
            defaults={"metadata": metadata},
        )
        # Convert - to _
        normalized_csp = dict((k.replace("-", "_"), v) for k, v in csp.items())
        if "effective_directive" not in normalized_csp:
            normalized_csp["effective_directive"] = directive

        json_data = {
            "culprit": culprit,
            "csp": normalized_csp,
            "title": title,
            "metadata": metadata,
            "message": title,
            "type": EventType.CSP.label,
        }
        user = self.process_user(project, validated_data)
        if user:
            json_data["user"] = user

        params = {
            "issue": issue,
            "data": json_data,
        }
        return Event.objects.create(**params)

    def get_effective_directive(self, data):
        """
        Some browers return effective-directive and others don't.
        Infer missing ones from violated directive
        """
        if "effective-directive" in data:
            return data["effective-directive"]
        first_violation = data["violated-directive"].split()[0]
        return first_violation

    def get_uri(self, data):
        url = data["blocked-uri"]
        return urlparse(url).netloc

    def get_title(self, data):
        effective_directive = self.get_effective_directive(data)
        humanized_directive = effective_directive.replace("-src", "")
        uri = self.get_uri(data)
        return f"Blocked '{humanized_directive}' from '{uri}'"

    def get_culprit(self, data):
        # "style-src cdn.example.com"
        return data.get("violated-directive")


class EnvelopeHeaderSerializer(serializers.Serializer):
    event_id = serializers.UUIDField(required=False)
    sent_at = FlexibleDateTimeField(required=False)<|MERGE_RESOLUTION|>--- conflicted
+++ resolved
@@ -266,8 +266,6 @@
             return data["message"]
         return data.get("logentry", {}).get("message", "")
 
-<<<<<<< HEAD
-=======
     def get_logentry(self, data):
         if "logentry" in data:
             return data.get("logentry")
@@ -277,7 +275,6 @@
                 return message
             return {"formatted": message}
 
->>>>>>> 7bf65802
     def is_url(self, filename: str) -> bool:
         return filename.startswith(("file:", "http:", "https:", "applewebdata:"))
 
