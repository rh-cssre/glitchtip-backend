import uuid
from typing import Dict, List, Tuple, Union
from urllib.parse import urlparse

from anonymizeip import anonymize_ip
from django.db import transaction
from django.db.utils import IntegrityError
from ipware import get_client_ip
from rest_framework import serializers
from rest_framework.exceptions import PermissionDenied

from environments.models import Environment
from glitchtip.serializers import FlexibleDateTimeField
from issues.models import EventType, Issue
from issues.serializers import BaseBreadcrumbsSerializer
from issues.tasks import update_search_index_issue
from releases.models import Release
from sentry.eventtypes.base import DefaultEvent
from sentry.eventtypes.error import ErrorEvent

from .event_context_processors import EVENT_CONTEXT_PROCESSORS
from .event_processors import EVENT_PROCESSORS
from .event_tag_processors import TAG_PROCESSORS
from .fields import (
    ForgivingDisallowRegexField,
    ForgivingHStoreField,
    GenericField,
    QueryStringField,
)
from .models import Event, LogLevel


def replace(data: Union[str, dict, list], match: str, repl: str):
    """A recursive replace function"""
    if isinstance(data, dict):
        return {k: replace(v, match, repl) for k, v in data.items()}
    elif isinstance(data, list):
        return [replace(i, match, repl) for i in data]
    elif isinstance(data, str):
        return data.replace(match, repl)
    return data


def sanitize_bad_postgres_chars(data: Union[str, dict, list]):
    """
    Remove values which are not supported by the postgres string data types
    """
    known_bads = ["\x00"]
    for known_bad in known_bads:
        data = data.replace(known_bad, " ")
    return data


def sanitize_bad_postgres_json(data: Union[str, dict, list]):
    """
    Remove values which are not supported by the postgres JSONB data type
    """
    known_bads = ["\u0000"]
    for known_bad in known_bads:
        data = replace(data, known_bad, " ")
    return data


class RequestSerializer(serializers.Serializer):
    env = serializers.DictField(
        child=serializers.CharField(allow_blank=True, allow_null=True), required=False
    )
    # Dict values can be both str and List[str]
    headers = serializers.DictField(required=False)
    url = serializers.CharField(required=False, allow_blank=True)
    method = serializers.CharField(required=False, allow_blank=True)
    query_string = QueryStringField(required=False, allow_null=True)


class BreadcrumbsSerializer(BaseBreadcrumbsSerializer):
    timestamp = GenericField(required=False)

    def validate_level(self, value):
        if value == "log":
            return "info"
        return value


class BaseSerializer(serializers.Serializer):
    def process_user(self, project, data):
        """Fetch user data from SDK event and request"""
        user = data.get("user", {})
        if self.context and self.context.get("request"):
            client_ip, is_routable = get_client_ip(self.context["request"])
            if user or is_routable:
                if is_routable:
                    if project.should_scrub_ip_addresses:
                        client_ip = anonymize_ip(client_ip)
                    user["ip_address"] = client_ip
                return user


class SentrySDKEventSerializer(BaseSerializer):
    """Represents events coming from a OSS sentry SDK client"""

    breadcrumbs = serializers.JSONField(required=False)
    tags = ForgivingHStoreField(required=False)
    event_id = serializers.UUIDField(required=False, default=uuid.uuid4)
    extra = serializers.JSONField(required=False)
    request = RequestSerializer(required=False)
    server_name = serializers.CharField(required=False)
    sdk = serializers.JSONField(required=False)
    platform = serializers.CharField(required=False)
    release = serializers.CharField(required=False, allow_null=True)
    environment = ForgivingDisallowRegexField(
        required=False, allow_null=True, disallow_regex=r"^[^\n\r\f\/]*$"
    )
    _meta = serializers.JSONField(required=False)

    def get_environment(self, name: str, project):
        environment, _ = Environment.objects.get_or_create(
            name=name[: Environment._meta.get_field("name").max_length],
            organization=project.organization,
        )
        environment.projects.add(project)
        return environment

    def get_release(self, version: str, project):
        release, _ = Release.objects.get_or_create(
            version=version, organization=project.organization
        )
        release.projects.add(project)
        return release


class FormattedMessageSerializer(serializers.Serializer):
    formatted = serializers.CharField(
        required=False
    )  # Documented as required, but some Sentry SDKs don't send it
    message = serializers.CharField(required=False)
    params = serializers.JSONField(required=False)

    def validate(self, attrs):
        data = super().validate(attrs)
        if not data.get("formatted") and data.get("params"):
            params = data["params"]
            if isinstance(params, list):
                data["formatted"] = data["message"] % tuple(params)
            elif isinstance(params, dict):
                data["formatted"] = data["message"].format(**params)
            return data
        # OSS Sentry only keeps unformatted "message" when it creates a formatted message
        return {key: data[key] for key in data if key != "message"}


class MessageField(serializers.CharField):
    def to_internal_value(self, data):
        if isinstance(data, dict):
            serializer = FormattedMessageSerializer(data=data)
            serializer.is_valid(raise_exception=True)
            return serializer.validated_data
        return super().to_internal_value(data)


class LogEntrySerializer(serializers.Serializer):
    formatted = serializers.CharField(required=False)
    message = serializers.CharField(required=False)
    params = serializers.JSONField(required=False)

    def validate(self, attrs):
        data = super().validate(attrs)
        if not data.get("formatted") and data.get("params"):
            params = data["params"]
            if isinstance(params, list):
                data["formatted"] = data["message"] % tuple(data["params"])
            elif isinstance(params, dict):
                data["formatted"] = data["message"].format(**params)
        return data


class StoreDefaultSerializer(SentrySDKEventSerializer):
    """
    Default serializer. Used as both a base class and for default error types
    """

    type = EventType.DEFAULT
    contexts = serializers.JSONField(required=False)
    level = serializers.CharField(required=False)
    logentry = LogEntrySerializer(required=False)
    message = MessageField(required=False, allow_blank=True, allow_null=True)
    timestamp = FlexibleDateTimeField(required=False)
    transaction = serializers.CharField(
        required=False, allow_null=True, allow_blank=True
    )
    user = serializers.JSONField(required=False)
    modules = serializers.JSONField(required=False)

    def validate_breadcrumbs(self, value):
        """
        Normalize breadcrumbs, which may come in as dict or list
        """
        if isinstance(value, list):
            value = {"values": value}
        if value.get("values") == []:
            return None
        serializer = BreadcrumbsSerializer(data=value.get("values"), many=True)
        if serializer.is_valid():
            return {"values": serializer.validated_data}
        return value

    def get_eventtype(self):
        """Get event type class from self.type"""
        if self.type is EventType.DEFAULT:
            return DefaultEvent()
        if self.type is EventType.ERROR:
            return ErrorEvent()

    def modify_exception(self, exception):
        """OSS Sentry does this, I have no idea why"""
        if exception:
            for value in exception.get("values", []):
                value.pop("module", None)
                if value.get("stacktrace") and value["stacktrace"].get("frames"):
                    frames = value["stacktrace"]["frames"]
                    # If in_app is always true, make it false ¯\_(ツ)_/¯
                    if all(x.get("in_app") for x in frames):
                        for frame in frames:
                            frame["in_app"] = False
        return exception

    def generate_tags(self, data: Dict, tags: List[Tuple[str, str]] = None):
        """
        Determine tag relational data

        Optionally pass tags array for existing known tags to generate
        """
        if tags is None:
            tags = []
        for Processor in TAG_PROCESSORS:
            processor = Processor()
            value = processor.get_tag_values(data)
            if value:
                tags.append((processor.tag, value))
        if data.get("tags"):
            tags += [(k, v) for k, v in data["tags"].items()]
        return tags

    def annotate_contexts(self, event):
        """
        SDK events may contain contexts. This function adds additional contexts data
        """
        contexts = event.get("contexts")
        for Processor in EVENT_CONTEXT_PROCESSORS:
            processor = Processor()
            if contexts is None or not contexts.get(processor.name):
                processor_contexts = processor.get_context(event)
                if processor_contexts:
                    if contexts is None:
                        contexts = {}
                    contexts[processor.name] = processor_contexts
        return contexts

    def get_message(self, data):
        """Prefer message over logentry"""
        if "message" in data:
            if isinstance(data["message"], dict):
                return data["message"].get("formatted") or data["message"].get(
                    "message", ""
                )
            return data["message"]
        return data.get("logentry", {}).get("message", "")

<<<<<<< HEAD
=======
    def get_logentry(self, data):
        if "logentry" in data:
            return data.get("logentry")
        elif "message" in data:
            message = data["message"]
            if isinstance(message, dict):
                return message
            return {"formatted": message}

>>>>>>> 906c659a
    def is_url(self, filename: str) -> bool:
        return filename.startswith(("file:", "http:", "https:", "applewebdata:"))

    def normalize_stacktrace(self, stacktrace):
        """
        Port of semaphore store/normalize/stacktrace.rs
        """
        if not stacktrace:
            return
        for frame in stacktrace.get("frames", []):
            if not frame.get("abs_path") and frame.get("filename"):
                frame["abs_path"] = frame["filename"]
            if frame.get("filename") and self.is_url(frame["filename"]):
                frame["filename"] = urlparse(frame["filename"]).path

    def create(self, validated_data):
        data = validated_data
        project = self.context.get("project")

        eventtype = self.get_eventtype()
        metadata = eventtype.get_metadata(data)
        exception = data.get("exception")
        if (
            data.get("stacktrace")
            and exception
            and len(exception.get("values", 0)) > 0
            and not exception["values"][0].get("stacktrace")
        ):
            # stacktrace is deprecated, but supported at this time
            # Assume it's for the first exception value
            exception["values"][0]["stacktrace"] = data.get("stacktrace")
        exception = self.modify_exception(exception)
        if isinstance(exception, dict):
            for value in exception.get("values", []):
                self.normalize_stacktrace(value.get("stacktrace"))

        if release := data.get("release"):
            release = self.get_release(release, project)

        for Processor in EVENT_PROCESSORS:
            Processor(project, release, data).run()

        title = eventtype.get_title(metadata)
        culprit = eventtype.get_location(data)
        request = data.get("request")
        breadcrumbs = data.get("breadcrumbs")
        level = None
        if data.get("level"):
            level = LogLevel.from_string(data["level"])
        if request:
            headers = request.get("headers")
            if headers:
                request["inferred_content_type"] = headers.get("Content-Type")
                sorted_headers = sorted([pair for pair in headers.items()])
                for idx, header in enumerate(sorted_headers):
                    if isinstance(header[1], list):
                        sorted_headers[idx] = (header[0], header[1][0])
                request["headers"] = sorted_headers
        contexts = self.annotate_contexts(data)
        data["contexts"] = contexts

        with transaction.atomic():
            if not project.first_event:
                project.first_event = data.get("timestamp")
                project.save(update_fields=["first_event"])
            defaults = {
                "metadata": sanitize_bad_postgres_json(metadata),
            }
            if level:
                defaults["level"] = level

            if environment := data.get("environment"):
                environment = self.get_environment(data["environment"], project)
            tags = []
            if environment:
                tags.append(("environment", environment.name))
            if release:
                tags.append(("release", release.version))
            tags = self.generate_tags(data, tags)
            defaults["tags"] = {tag[0]: [tag[1]] for tag in tags}

            issue, _ = Issue.objects.get_or_create(
                title=sanitize_bad_postgres_chars(title),
                culprit=sanitize_bad_postgres_chars(culprit),
                project_id=project.id,
                type=self.type,
                defaults=defaults,
            )

            json_data = {
                "breadcrumbs": breadcrumbs,
                "contexts": contexts,
                "culprit": culprit,
                "exception": exception,
                "logentry": self.get_logentry(data),
                "metadata": metadata,
                "message": self.get_message(data),
                "modules": data.get("modules"),
                "platform": data.get("platform", "other"),
                "request": request,
                "sdk": data.get("sdk"),
                "title": title,
                "type": self.type.label,
            }

            if environment:
                json_data["environment"] = environment.name
            if data.get("logentry"):
                json_data["logentry"] = data.get("logentry")

            extra = data.get("extra")
            if extra:
                json_data["extra"] = extra
            user = self.process_user(project, data)
            if user:
                json_data["user"] = user

            errors = None
            handled_errors = self.context.get("handled_errors")
            if handled_errors:
                errors = []
                for field_name, field_errors in handled_errors.items():
                    for error in field_errors:
                        errors.append(
                            {
                                "reason": str(error),
                                "type": error.code,
                                "name": field_name,
                                "value": error.value,
                            }
                        )

            params = {
                "event_id": data["event_id"],
                "issue": issue,
                "tags": {tag[0]: tag[1] for tag in tags},
                "errors": errors,
                "timestamp": data.get("timestamp"),
                "data": sanitize_bad_postgres_json(json_data),
                "release": release,
            }
            if level:
                params["level"] = level
            try:
                event = Event.objects.create(**params)
            except IntegrityError as err:
                # This except is more efficient than a query for exists().
                if err.args and "event_id" in err.args[0]:
                    raise PermissionDenied(
                        "An event with the same ID already exists (%s)"
                        % params["event_id"]
                    ) from err
                raise err

        issue.check_for_status_update()
<<<<<<< HEAD
        update_search_index_issue(args=[issue.pk], countdown=10)
=======
        # Expire after 1 hour - in case of major backup
        update_search_index_issue(args=[issue.pk], countdown=10, expires=3600)
>>>>>>> 906c659a

        return event


class StoreErrorSerializer(StoreDefaultSerializer):
    """Primary difference is the presense of exception attribute"""

    type = EventType.ERROR
    exception = serializers.JSONField(required=False)
    stacktrace = serializers.JSONField(
        required=False, help_text="Deprecated but supported at this time"
    )


class StoreCSPReportSerializer(BaseSerializer):
    """
    CSP Report Serializer
    Very different format from others Store serializers.
    Does not extend base class due to differences.
    """

    type = EventType.CSP

    def __init__(self, *args, **kwargs):
        super().__init__(*args, **kwargs)
        # This is done to support the hyphen
        self.fields.update({"csp-report": serializers.JSONField()})

    def create(self, validated_data):
        project = self.context.get("project")
        csp = validated_data["csp-report"]
        title = self.get_title(csp)
        culprit = self.get_culprit(csp)
        uri = self.get_uri(csp)
        directive = self.get_effective_directive(csp)
        metadata = {
            "message": title,
            "uri": uri,
            "directive": directive,
        }
        issue, _ = Issue.objects.get_or_create(
            title=title,
            culprit=culprit,
            project_id=project.id,
            type=EventType.CSP,
            defaults={"metadata": metadata},
        )
        # Convert - to _
        normalized_csp = dict((k.replace("-", "_"), v) for k, v in csp.items())
        if "effective_directive" not in normalized_csp:
            normalized_csp["effective_directive"] = directive

        json_data = {
            "culprit": culprit,
            "csp": normalized_csp,
            "title": title,
            "metadata": metadata,
            "message": title,
            "type": EventType.CSP.label,
        }
        user = self.process_user(project, validated_data)
        if user:
            json_data["user"] = user

        params = {
            "issue": issue,
            "data": json_data,
        }
        return Event.objects.create(**params)

    def get_effective_directive(self, data):
        """
        Some browers return effective-directive and others don't.
        Infer missing ones from violated directive
        """
        if "effective-directive" in data:
            return data["effective-directive"]
        first_violation = data["violated-directive"].split()[0]
        return first_violation

    def get_uri(self, data):
        url = data["blocked-uri"]
        return urlparse(url).netloc

    def get_title(self, data):
        effective_directive = self.get_effective_directive(data)
        humanized_directive = effective_directive.replace("-src", "")
        uri = self.get_uri(data)
        return f"Blocked '{humanized_directive}' from '{uri}'"

    def get_culprit(self, data):
        # "style-src cdn.example.com"
        return data.get("violated-directive")


class EnvelopeHeaderSerializer(serializers.Serializer):
    event_id = serializers.UUIDField(required=False)
    sent_at = FlexibleDateTimeField(required=False)<|MERGE_RESOLUTION|>--- conflicted
+++ resolved
@@ -265,8 +265,6 @@
             return data["message"]
         return data.get("logentry", {}).get("message", "")
 
-<<<<<<< HEAD
-=======
     def get_logentry(self, data):
         if "logentry" in data:
             return data.get("logentry")
@@ -276,7 +274,6 @@
                 return message
             return {"formatted": message}
 
->>>>>>> 906c659a
     def is_url(self, filename: str) -> bool:
         return filename.startswith(("file:", "http:", "https:", "applewebdata:"))
 
@@ -432,12 +429,8 @@
                 raise err
 
         issue.check_for_status_update()
-<<<<<<< HEAD
-        update_search_index_issue(args=[issue.pk], countdown=10)
-=======
         # Expire after 1 hour - in case of major backup
         update_search_index_issue(args=[issue.pk], countdown=10, expires=3600)
->>>>>>> 906c659a
 
         return event
 
