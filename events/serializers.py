import uuid
from typing import Dict, List, Tuple, Union
from urllib.parse import urlparse

from anonymizeip import anonymize_ip
from django.db import transaction
from django.db.models.expressions import OuterRef, RawSQL
from django.db.utils import IntegrityError
from ipware import get_client_ip
from rest_framework import serializers
from rest_framework.exceptions import PermissionDenied

from environments.models import Environment
from glitchtip.serializers import FlexibleDateTimeField
from issues.models import EventType, Issue
from issues.serializers import BaseBreadcrumbsSerializer
from issues.tasks import update_search_index_issue
<<<<<<< HEAD
=======
from observability.metrics import events_counter, issues_counter
>>>>>>> 6a7d3f13
from releases.models import Release
from sentry.eventtypes.base import DefaultEvent
from sentry.eventtypes.error import ErrorEvent

from .event_context_processors import EVENT_CONTEXT_PROCESSORS
from .event_processors import EVENT_PROCESSORS
from .event_tag_processors import TAG_PROCESSORS
from .fields import (
    ForgivingDisallowRegexField,
    ForgivingHStoreField,
    GenericField,
    QueryStringField,
)
from .models import Event, LogLevel
<<<<<<< HEAD
=======
from .utils import generate_hash
>>>>>>> 6a7d3f13


def replace(data: Union[str, dict, list], match: str, repl: str):
    """A recursive replace function"""
    if isinstance(data, dict):
        return {k: replace(v, match, repl) for k, v in data.items()}
    elif isinstance(data, list):
        return [replace(i, match, repl) for i in data]
    elif isinstance(data, str):
        return data.replace(match, repl)
    return data


def sanitize_bad_postgres_chars(data: Union[str, dict, list]):
    """
    Remove values which are not supported by the postgres string data types
    """
    known_bads = ["\x00"]
    for known_bad in known_bads:
        data = data.replace(known_bad, " ")
    return data


def sanitize_bad_postgres_json(data: Union[str, dict, list]):
    """
    Remove values which are not supported by the postgres JSONB data type
    """
    known_bads = ["\u0000"]
    for known_bad in known_bads:
        data = replace(data, known_bad, " ")
    return data


class RequestSerializer(serializers.Serializer):
    env = serializers.DictField(
        child=serializers.CharField(allow_blank=True, allow_null=True), required=False
    )
    # Dict values can be both str and List[str]
    headers = serializers.DictField(required=False)
    url = serializers.CharField(required=False, allow_blank=True)
    method = serializers.CharField(required=False, allow_blank=True)
    query_string = QueryStringField(required=False, allow_null=True)


class BreadcrumbsSerializer(BaseBreadcrumbsSerializer):
    timestamp = GenericField(required=False)

    def validate_level(self, value):
        if value == "log":
            return "info"
        return value


class BaseSerializer(serializers.Serializer):
    def process_user(self, project, data):
        """Fetch user data from SDK event and request"""
        user = data.get("user", {})
        if self.context and self.context.get("request"):
            client_ip, is_routable = get_client_ip(self.context["request"])
            if user or is_routable:
                if is_routable:
                    if project.should_scrub_ip_addresses:
                        client_ip = anonymize_ip(client_ip)
                    user["ip_address"] = client_ip
                return user


class SentrySDKEventSerializer(BaseSerializer):
    """Represents events coming from a OSS sentry SDK client"""

    breadcrumbs = serializers.JSONField(required=False)
    fingerprint = serializers.ListField(child=serializers.CharField(), required=False)
    tags = ForgivingHStoreField(required=False)
    event_id = serializers.UUIDField(required=False, default=uuid.uuid4)
    extra = serializers.JSONField(required=False)
    request = RequestSerializer(required=False)
    server_name = serializers.CharField(required=False)
    sdk = serializers.JSONField(required=False)
    platform = serializers.CharField(required=False)
    release = serializers.CharField(required=False, allow_null=True, allow_blank=True)
    environment = ForgivingDisallowRegexField(
        required=False, allow_null=True, disallow_regex=r"^[^\n\r\f\/]*$"
    )
    _meta = serializers.JSONField(required=False)

<<<<<<< HEAD
    def get_environment(self, name: str, project):
        environment, _ = Environment.objects.get_or_create(
            name=name[: Environment._meta.get_field("name").max_length],
            organization=project.organization,
        )
        environment.projects.add(project)
        return environment

    def get_release(self, version: str, project):
        release, _ = Release.objects.get_or_create(
            version=version, organization=project.organization
        )
        release.projects.add(project)
        return release
=======
    def set_environment(self, name: str, project) -> str:
        if not project.environment_id and name:
            environment, _ = Environment.objects.get_or_create(
                name=name[: Environment._meta.get_field("name").max_length],
                organization=project.organization,
            )
            environment.projects.add(project)
            project.environment_id = environment.id
            return environment.name
        return name

    def set_release(self, version: str, project) -> str:
        """
        Set project.release_id if not already so
        Create needed Release if necessary
        """
        if not project.release_id and version:
            release, _ = Release.objects.get_or_create(
                version=version, organization=project.organization
            )
            release.projects.add(project)
            project.release_id = release.id
            return release.version
        return version
>>>>>>> 6a7d3f13


class FormattedMessageSerializer(serializers.Serializer):
    formatted = serializers.CharField(
        required=False
    )  # Documented as required, but some Sentry SDKs don't send it
    message = serializers.CharField(required=False)
    params = serializers.JSONField(required=False)

    def validate(self, attrs):
        data = super().validate(attrs)
        if not data.get("formatted") and data.get("params"):
            params = data["params"]
            if isinstance(params, list):
                data["formatted"] = data["message"] % tuple(params)
            elif isinstance(params, dict):
                data["formatted"] = data["message"].format(**params)
            return data
        # OSS Sentry only keeps unformatted "message" when it creates a formatted message
        return {key: data[key] for key in data if key != "message"}


class MessageField(serializers.CharField):
    def to_internal_value(self, data):
        if isinstance(data, dict):
            serializer = FormattedMessageSerializer(data=data)
            serializer.is_valid(raise_exception=True)
            return serializer.validated_data
        return super().to_internal_value(data)


class LogEntrySerializer(serializers.Serializer):
    formatted = serializers.CharField(required=False)
    message = serializers.CharField(required=False, allow_blank=True)
    params = serializers.JSONField(required=False)

    def validate(self, attrs):
        data = super().validate(attrs)
        if not data.get("formatted") and data.get("params"):
            params = data["params"]
            if isinstance(params, list):
                data["formatted"] = data["message"] % tuple(data["params"])
            elif isinstance(params, dict):
                data["formatted"] = data["message"].format(**params)
        return data


class StoreDefaultSerializer(SentrySDKEventSerializer):
    """
    Default serializer. Used as both a base class and for default error types
    """

    type = EventType.DEFAULT
    contexts = serializers.JSONField(required=False)
    level = serializers.CharField(required=False)
    logentry = LogEntrySerializer(required=False)
    message = MessageField(required=False, allow_blank=True, allow_null=True)
    timestamp = FlexibleDateTimeField(required=False)
    transaction = serializers.CharField(
        required=False, allow_null=True, allow_blank=True
    )
    user = serializers.JSONField(required=False)
    modules = serializers.JSONField(required=False)

    def validate_breadcrumbs(self, value):
        """
        Normalize breadcrumbs, which may come in as dict or list
        """
        if isinstance(value, list):
            value = {"values": value}
        if value.get("values") == []:
            return None
        serializer = BreadcrumbsSerializer(data=value.get("values"), many=True)
        if serializer.is_valid():
            return {"values": serializer.validated_data}
        return value

    def get_eventtype(self):
        """Get event type class from self.type"""
        if self.type is EventType.DEFAULT:
            return DefaultEvent()
        if self.type is EventType.ERROR:
            return ErrorEvent()

    def modify_exception(self, exception):
        """OSS Sentry does this, I have no idea why"""
        if exception:
            for value in exception.get("values", []):
                value.pop("module", None)
                if value.get("stacktrace") and value["stacktrace"].get("frames"):
                    frames = value["stacktrace"]["frames"]
                    # If in_app is always true, make it false ¯\_(ツ)_/¯
                    if all(x.get("in_app") for x in frames):
                        for frame in frames:
                            frame["in_app"] = False
        return exception

    def generate_tags(self, data: Dict, tags: List[Tuple[str, str]] = None):
        """
        Determine tag relational data

        Optionally pass tags array for existing known tags to generate
        """
        if tags is None:
            tags = []
        for Processor in TAG_PROCESSORS:
            processor = Processor()
            value = processor.get_tag_values(data)
            if value:
                tags.append((processor.tag, value))
        if data.get("tags"):
            tags += [(k, v) for k, v in data["tags"].items()]
        return tags

    def annotate_contexts(self, event):
        """
        SDK events may contain contexts. This function adds additional contexts data
        """
        contexts = event.get("contexts")
        for Processor in EVENT_CONTEXT_PROCESSORS:
            processor = Processor()
            if contexts is None or not contexts.get(processor.name):
                processor_contexts = processor.get_context(event)
                if processor_contexts:
                    if contexts is None:
                        contexts = {}
                    contexts[processor.name] = processor_contexts
        return contexts

    def get_message(self, data):
        """Prefer message over logentry"""
        if "message" in data:
            if isinstance(data["message"], dict):
                return data["message"].get("formatted") or data["message"].get(
                    "message", ""
                )
            return data["message"]
        return data.get("logentry", {}).get("message", "")

    def get_logentry(self, data):
        if "logentry" in data:
            return data.get("logentry")
        elif "message" in data:
            message = data["message"]
            if isinstance(message, dict):
                return message
            return {"formatted": message}

    def is_url(self, filename: str) -> bool:
        return filename.startswith(("file:", "http:", "https:", "applewebdata:"))

    def normalize_stacktrace(self, stacktrace):
        """
        Port of semaphore store/normalize/stacktrace.rs
        """
        if not stacktrace:
            return
        for frame in stacktrace.get("frames", []):
            if not frame.get("abs_path") and frame.get("filename"):
                frame["abs_path"] = frame["filename"]
            if frame.get("filename") and self.is_url(frame["filename"]):
                frame["filename"] = urlparse(frame["filename"]).path

    def create(self, validated_data):
        data = validated_data
        project = self.context.get("project")

        eventtype = self.get_eventtype()
        metadata = eventtype.get_metadata(data)
        exception = data.get("exception")
        if (
            data.get("stacktrace")
            and exception
            and len(exception.get("values", 0)) > 0
            and not exception["values"][0].get("stacktrace")
        ):
            # stacktrace is deprecated, but supported at this time
            # Assume it's for the first exception value
            exception["values"][0]["stacktrace"] = data.get("stacktrace")
        exception = self.modify_exception(exception)
        if isinstance(exception, dict):
            for value in exception.get("values", []):
                self.normalize_stacktrace(value.get("stacktrace"))

<<<<<<< HEAD
        if release := data.get("release"):
            release = self.get_release(release, project)
=======
        tags = []
        release = self.set_release(data.get("release"), project)
        if project.release_id:
            tags.append(("release", release))
        environment = self.set_environment(data.get("environment"), project)
        if project.environment_id:
            tags.append(("environment", environment))
        if data.get("server_name"):
            tags.append(("server_name", data.get("server_name")))
>>>>>>> 6a7d3f13

        for Processor in EVENT_PROCESSORS:
            Processor(project, project.release_id, data).run()

        title = eventtype.get_title(metadata)
        culprit = eventtype.get_location(data)
        issue_hash = generate_hash(title, culprit, self.type, data.get("fingerprint"))
        request = data.get("request")
        breadcrumbs = data.get("breadcrumbs")
        level = None
        if data.get("level"):
            level = LogLevel.from_string(data["level"])
        if request:
            headers = request.get("headers")
            if headers:
                request["inferred_content_type"] = headers.get("Content-Type")
                sorted_headers = sorted([pair for pair in headers.items()])
                for idx, header in enumerate(sorted_headers):
                    if isinstance(header[1], list):
                        sorted_headers[idx] = (header[0], header[1][0])
                request["headers"] = sorted_headers
        contexts = self.annotate_contexts(data)
        data["contexts"] = contexts

        with transaction.atomic():
            if not project.first_event:
                project.first_event = data.get("timestamp")
                project.save(update_fields=["first_event"])
            defaults = {
                "metadata": sanitize_bad_postgres_json(metadata),
                "title": sanitize_bad_postgres_chars(title),
                "culprit": sanitize_bad_postgres_chars(culprit),
                "type": self.type,
            }
            if level:
                defaults["level"] = level

<<<<<<< HEAD
            if environment := data.get("environment"):
                environment = self.get_environment(data["environment"], project)
            tags = []
            if environment:
                tags.append(("environment", environment.name))
            if release:
                tags.append(("release", release.version))
            tags = self.generate_tags(data, tags)
            defaults["tags"] = {tag[0]: [tag[1]] for tag in tags}

            issue, _ = Issue.objects.get_or_create(
                title=sanitize_bad_postgres_chars(title),
                culprit=sanitize_bad_postgres_chars(culprit),
                project_id=project.id,
                type=self.type,
                defaults=defaults,
            )
=======
            tags = self.generate_tags(data, tags)
            defaults["tags"] = {tag[0]: [tag[1]] for tag in tags}

            issue_created = False
            # Similar to get_or_create but with multiple tables
            try:
                issue = Issue.objects.get(
                    project_id=project.id,
                    issuehash__value=issue_hash,
                )
            except Issue.DoesNotExist:
                with transaction.atomic():
                    issue = Issue.objects.create(project_id=project.id, **defaults)
                    try:
                        issue.issuehash_set.create(value=issue_hash, project=project)
                        issue_created = True
                    except IntegrityError:
                        issue = Issue.objects.get(
                            project_id=project.id,
                            issuehash__value=issue_hash,
                        )
>>>>>>> 6a7d3f13

            json_data = {
                "breadcrumbs": breadcrumbs,
                "contexts": contexts,
                "culprit": culprit,
                "exception": exception,
                "logentry": self.get_logentry(data),
                "metadata": metadata,
                "message": self.get_message(data),
                "modules": data.get("modules"),
                "platform": data.get("platform", "other"),
                "request": request,
                "sdk": data.get("sdk"),
                "title": title,
                "type": self.type.label,
            }

            if project.environment_id:
                json_data["environment"] = data.get("environment")
            if data.get("logentry"):
                json_data["logentry"] = data.get("logentry")

            extra = data.get("extra")
            if extra:
                json_data["extra"] = extra
            user = self.process_user(project, data)
            if user:
                json_data["user"] = user

            errors = None
            handled_errors = self.context.get("handled_errors")
            if handled_errors:
                errors = []
                for field_name, field_errors in handled_errors.items():
                    for error in field_errors:
                        errors.append(
                            {
                                "reason": str(error),
                                "type": error.code,
                                "name": field_name,
                                "value": error.value,
                            }
                        )

            params = {
                "event_id": data["event_id"],
                "issue": issue,
                "tags": {tag[0]: tag[1] for tag in tags},
                "errors": errors,
                "timestamp": data.get("timestamp"),
                "data": sanitize_bad_postgres_json(json_data),
                "release_id": project.release_id,
            }
            if level:
                params["level"] = level
            events_counter.labels(
                project.slug, project.organization.slug, issue.title
            ).inc()
            try:
                event = Event.objects.create(**params)
            except IntegrityError as err:
                # This except is more efficient than a query for exists().
                if err.args and "event_id" in err.args[0]:
                    raise PermissionDenied(
                        "An event with the same ID already exists (%s)"
                        % params["event_id"]
                    ) from err
                raise err

<<<<<<< HEAD
        issue.check_for_status_update()
        # Expire after 1 hour - in case of major backup
        update_search_index_issue(args=[issue.pk], countdown=10, expires=3600)
=======
        if issue_created:  # Do it right now, so that new issues look correct
            issues_counter.labels(project.slug, project.organization.slug).inc()
            event_data = Event.objects.filter(issue_id=OuterRef("id")).values("data")[
                :1
            ]
            event_vector = event_data.annotate(
                search_vector=RawSQL("select generate_issue_tsvector(data)", [])
            ).values("search_vector")
            Issue.objects.filter(pk=issue.pk).update(
                search_vector=event_vector, last_seen=event.created
            )
        else:  # Updates can be slower and debounced
            issue.check_for_status_update()
            # Expire after 1 hour - in case of major backup
            update_search_index_issue(args=[issue.pk])
>>>>>>> 6a7d3f13

        return event


class StoreErrorSerializer(StoreDefaultSerializer):
    """Primary difference is the presense of exception attribute"""

    type = EventType.ERROR
    exception = serializers.JSONField(required=False)
    stacktrace = serializers.JSONField(
        required=False, help_text="Deprecated but supported at this time"
    )


class StoreCSPReportSerializer(BaseSerializer):
    """
    CSP Report Serializer
    Very different format from others Store serializers.
    Does not extend base class due to differences.
    """

    type = EventType.CSP

    def __init__(self, *args, **kwargs):
        super().__init__(*args, **kwargs)
        # This is done to support the hyphen
        self.fields.update({"csp-report": serializers.JSONField()})

    def create(self, validated_data):
        project = self.context.get("project")
        csp = validated_data["csp-report"]
        title = self.get_title(csp)
        culprit = self.get_culprit(csp)
        uri = self.get_uri(csp)
        directive = self.get_effective_directive(csp)
        metadata = {
            "message": title,
            "uri": uri,
            "directive": directive,
        }
        issue, _ = Issue.objects.get_or_create(
            title=title,
            culprit=culprit,
            project_id=project.id,
            type=EventType.CSP,
            defaults={"metadata": metadata},
        )
        # Convert - to _
        normalized_csp = dict((k.replace("-", "_"), v) for k, v in csp.items())
        if "effective_directive" not in normalized_csp:
            normalized_csp["effective_directive"] = directive

        json_data = {
            "culprit": culprit,
            "csp": normalized_csp,
            "title": title,
            "metadata": metadata,
            "message": title,
            "type": EventType.CSP.label,
        }
        user = self.process_user(project, validated_data)
        if user:
            json_data["user"] = user

        params = {
            "issue": issue,
            "data": json_data,
        }
        return Event.objects.create(**params)

    def get_effective_directive(self, data):
        """
        Some browers return effective-directive and others don't.
        Infer missing ones from violated directive
        """
        if "effective-directive" in data:
            return data["effective-directive"]
        first_violation = data["violated-directive"].split()[0]
        return first_violation

    def get_uri(self, data):
        url = data["blocked-uri"]
        return urlparse(url).netloc

    def get_title(self, data):
        effective_directive = self.get_effective_directive(data)
        humanized_directive = effective_directive.replace("-src", "")
        uri = self.get_uri(data)
        return f"Blocked '{humanized_directive}' from '{uri}'"

    def get_culprit(self, data):
        # "style-src cdn.example.com"
        return data.get("violated-directive")


class EnvelopeHeaderSerializer(serializers.Serializer):
    event_id = serializers.UUIDField(required=False)
    sent_at = FlexibleDateTimeField(required=False)<|MERGE_RESOLUTION|>--- conflicted
+++ resolved
@@ -15,10 +15,7 @@
 from issues.models import EventType, Issue
 from issues.serializers import BaseBreadcrumbsSerializer
 from issues.tasks import update_search_index_issue
-<<<<<<< HEAD
-=======
 from observability.metrics import events_counter, issues_counter
->>>>>>> 6a7d3f13
 from releases.models import Release
 from sentry.eventtypes.base import DefaultEvent
 from sentry.eventtypes.error import ErrorEvent
@@ -33,10 +30,7 @@
     QueryStringField,
 )
 from .models import Event, LogLevel
-<<<<<<< HEAD
-=======
 from .utils import generate_hash
->>>>>>> 6a7d3f13
 
 
 def replace(data: Union[str, dict, list], match: str, repl: str):
@@ -122,22 +116,6 @@
     )
     _meta = serializers.JSONField(required=False)
 
-<<<<<<< HEAD
-    def get_environment(self, name: str, project):
-        environment, _ = Environment.objects.get_or_create(
-            name=name[: Environment._meta.get_field("name").max_length],
-            organization=project.organization,
-        )
-        environment.projects.add(project)
-        return environment
-
-    def get_release(self, version: str, project):
-        release, _ = Release.objects.get_or_create(
-            version=version, organization=project.organization
-        )
-        release.projects.add(project)
-        return release
-=======
     def set_environment(self, name: str, project) -> str:
         if not project.environment_id and name:
             environment, _ = Environment.objects.get_or_create(
@@ -162,7 +140,6 @@
             project.release_id = release.id
             return release.version
         return version
->>>>>>> 6a7d3f13
 
 
 class FormattedMessageSerializer(serializers.Serializer):
@@ -347,10 +324,6 @@
             for value in exception.get("values", []):
                 self.normalize_stacktrace(value.get("stacktrace"))
 
-<<<<<<< HEAD
-        if release := data.get("release"):
-            release = self.get_release(release, project)
-=======
         tags = []
         release = self.set_release(data.get("release"), project)
         if project.release_id:
@@ -360,7 +333,6 @@
             tags.append(("environment", environment))
         if data.get("server_name"):
             tags.append(("server_name", data.get("server_name")))
->>>>>>> 6a7d3f13
 
         for Processor in EVENT_PROCESSORS:
             Processor(project, project.release_id, data).run()
@@ -398,25 +370,6 @@
             if level:
                 defaults["level"] = level
 
-<<<<<<< HEAD
-            if environment := data.get("environment"):
-                environment = self.get_environment(data["environment"], project)
-            tags = []
-            if environment:
-                tags.append(("environment", environment.name))
-            if release:
-                tags.append(("release", release.version))
-            tags = self.generate_tags(data, tags)
-            defaults["tags"] = {tag[0]: [tag[1]] for tag in tags}
-
-            issue, _ = Issue.objects.get_or_create(
-                title=sanitize_bad_postgres_chars(title),
-                culprit=sanitize_bad_postgres_chars(culprit),
-                project_id=project.id,
-                type=self.type,
-                defaults=defaults,
-            )
-=======
             tags = self.generate_tags(data, tags)
             defaults["tags"] = {tag[0]: [tag[1]] for tag in tags}
 
@@ -438,7 +391,6 @@
                             project_id=project.id,
                             issuehash__value=issue_hash,
                         )
->>>>>>> 6a7d3f13
 
             json_data = {
                 "breadcrumbs": breadcrumbs,
@@ -508,11 +460,6 @@
                     ) from err
                 raise err
 
-<<<<<<< HEAD
-        issue.check_for_status_update()
-        # Expire after 1 hour - in case of major backup
-        update_search_index_issue(args=[issue.pk], countdown=10, expires=3600)
-=======
         if issue_created:  # Do it right now, so that new issues look correct
             issues_counter.labels(project.slug, project.organization.slug).inc()
             event_data = Event.objects.filter(issue_id=OuterRef("id")).values("data")[
@@ -528,7 +475,6 @@
             issue.check_for_status_update()
             # Expire after 1 hour - in case of major backup
             update_search_index_issue(args=[issue.pk])
->>>>>>> 6a7d3f13
 
         return event
 
