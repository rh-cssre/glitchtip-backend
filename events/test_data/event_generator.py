--- conflicted
+++ resolved
@@ -1,18 +1,11 @@
 import copy
 import random
-<<<<<<< HEAD
-import string
-=======
->>>>>>> fa04323d
 import uuid
 
 from django.utils import timezone
 
-<<<<<<< HEAD
-=======
 from glitchtip.utils import get_random_string
 
->>>>>>> fa04323d
 from . import django_error_factory
 from .csp import mdn_sample_csp
 
