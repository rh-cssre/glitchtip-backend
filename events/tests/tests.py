--- conflicted
+++ resolved
@@ -4,16 +4,6 @@
 from typing import Optional
 from unittest.mock import patch
 
-<<<<<<< HEAD
-from django.shortcuts import reverse
-from django.test import override_settings
-from model_bakery import baker
-from rest_framework.test import APITestCase
-
-from environments.models import Environment
-from glitchtip import test_utils  # pylint: disable=unused-import
-from issues.models import EventStatus, Issue
-=======
 from django.urls import reverse
 from django.test import override_settings
 from model_bakery import baker
@@ -27,7 +17,6 @@
 from issues.models import EventStatus, Issue
 from observability.metrics import events_counter, issues_counter
 from releases.models import Release
->>>>>>> a2fc1e88
 
 from ..models import Event, LogLevel
 from ..test_data.csp import mdn_sample_csp
@@ -130,17 +119,13 @@
     def test_performance(self):
         with open("events/test_data/py_hi_event.json") as json_file:
             data = json.load(json_file)
-<<<<<<< HEAD
-        with self.assertNumQueries(15):
-=======
         with self.assertNumQueries(18):
->>>>>>> a2fc1e88
             res = self.client.post(self.url, data, format="json")
         self.assertEqual(res.status_code, 200)
 
         # Second event should have less queries
         data["event_id"] = "6600a066e64b4caf8ed7ec5af64ac4bb"
-        with self.assertNumQueries(8):
+        with self.assertNumQueries(10):
             res = self.client.post(self.url, data, format="json")
         self.assertEqual(res.status_code, 200)
 
@@ -231,14 +216,12 @@
         self.assertEqual(res.status_code, 200)
         self.assertEqual(
             Issue.objects.first().search_vector,
-            "",
+            None,
             "No tsvector is expected as it would exceed the Postgres limit",
         )
         data["event_id"] = "6600a066e64b4caf8ed7ec5af64ac4be"
         res = self.client.post(self.url, data, format="json")
         self.assertEqual(res.status_code, 200)
-<<<<<<< HEAD
-=======
 
     def test_store_somewhat_large_data(self):
         """
@@ -259,7 +242,6 @@
             Issue.objects.first().search_vector,
             "tsvector is expected",
         )
->>>>>>> a2fc1e88
 
     @patch("events.views.logger")
     def test_invalid_event(self, mock_logger):
@@ -304,14 +286,11 @@
         self.assertIn(
             event.release.version,
             dict(event_json.get("tags")).values(),
-<<<<<<< HEAD
-=======
         )
         self.assertTrue(
             Release.objects.filter(
                 version=data.get("release"), projects=self.project
             ).exists()
->>>>>>> a2fc1e88
         )
 
     def test_event_release_blank(self):
