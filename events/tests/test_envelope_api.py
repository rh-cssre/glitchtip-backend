--- conflicted
+++ resolved
@@ -1,11 +1,7 @@
 import json
 import uuid
 
-<<<<<<< HEAD
-from django.shortcuts import reverse
-=======
 from django.urls import reverse
->>>>>>> b90c8ca9
 from django.test import override_settings
 from model_bakery import baker
 from rest_framework.test import APITestCase
