import logging

<<<<<<< HEAD
=======
from django.conf import settings
>>>>>>> 1ffee83e
from rest_framework import serializers

from events.serializers import SentrySDKEventSerializer
from glitchtip.serializers import FlexibleDateTimeField

from .models import Span, TransactionEvent, TransactionGroup

logger = logging.getLogger(__name__)


class TransactionGroupSerializer(serializers.ModelSerializer):
    avgDuration = serializers.IntegerField(source="avg_duration", read_only=True)
    transactionCount = serializers.IntegerField(
        source="transaction_count", read_only=True
    )

    class Meta:
        model = TransactionGroup
        fields = [
            "id",
            "transaction",
            "project",
            "op",
            "method",
            "avgDuration",
            "transactionCount",
        ]


class SpanSerializer(serializers.ModelSerializer):
    spanId = serializers.CharField(source="span_id", read_only=True)
    parentSpanId = serializers.CharField(source="parent_span_id", read_only=True)
    startTimestamp = serializers.DateTimeField(source="start_timestamp", read_only=True)
    start_timestamp = FlexibleDateTimeField(write_only=True)
    timestamp = FlexibleDateTimeField(write_only=True)
<<<<<<< HEAD
    description = serializers.CharField()
=======
    description = serializers.CharField(required=False)
>>>>>>> 1ffee83e

    class Meta:
        model = Span
        fields = [
            "spanId",
            "span_id",
            "parent_span_id",
            "parentSpanId",
            "op",
            "description",
            "startTimestamp",
            "start_timestamp",
            "timestamp",
            "tags",
            "data",
        ]
        extra_kwargs = {
            "start_timestamp": {"write_only": True},
            "span_id": {"write_only": True},
            "parent_span_id": {"write_only": True},
        }

    def to_internal_value(self, data):
        # Coerce tags to strings
        # Must be done here to avoid failing child CharField validation
        if tags := data.get("tags"):
            data["tags"] = {key: str(value) for key, value in tags.items()}
        return super().to_internal_value(data)

    def validate_description(self, value):
        # No documented max length here, so we truncate
        max_length = self.Meta.model._meta.get_field("description").max_length
        if value and len(value) > max_length:
            logger.warning("Span description truncation %s", value)
            return value[:max_length]
        return value


class TransactionEventSerializer(SentrySDKEventSerializer):
    type = serializers.CharField(required=False)
    contexts = serializers.JSONField()
    measurements = serializers.JSONField(required=False)
    spans = serializers.ListField(
        child=SpanSerializer(), required=False, allow_empty=True
    )
    start_timestamp = FlexibleDateTimeField()
    timestamp = FlexibleDateTimeField()
    transaction = serializers.CharField()

    def create(self, validated_data):
        data = validated_data
        contexts = data["contexts"]
        project = self.context.get("project")
        trace_id = contexts["trace"]["trace_id"]

        tags = []
<<<<<<< HEAD
        if environment := data.get("environment"):
            environment = self.get_environment(data["environment"], project)
            tags.append(("environment", environment.name))
        if release := data.get("release"):
            release = self.get_release(release, project)
            tags.append(("release", release.version))
=======
        release = self.set_release(data.get("release"), project)
        if project.release_id:
            tags.append(("release", release))
        environment = self.set_environment(data.get("environment"), project)
        if project.environment_id:
            tags.append(("environment", environment))

        if data.get("tags"):
            tags += [(k, v) for k, v in data["tags"].items()]

>>>>>>> 1ffee83e
        defaults = {}
        defaults["tags"] = {tag[0]: [tag[1]] for tag in tags}

        group, group_created = TransactionGroup.objects.get_or_create(
            project=self.context.get("project"),
            transaction=data["transaction"],
<<<<<<< HEAD
            op=contexts["trace"]["op"],
=======
            op=contexts["trace"].get("op", ""),
>>>>>>> 1ffee83e
            method=data.get("request", {}).get("method"),
            defaults=defaults,
        )

        # Merge tags, only save if necessary
        update_group = False
        if not group_created:
            for tag in tags:
                if tag[0] not in group.tags:
<<<<<<< HEAD
                    group.tags[tag[0]] = tag[1]
=======
                    new_tag_value = tag[1]
                    # Coerce to List[str]
                    if isinstance(new_tag_value, str):
                        new_tag_value = [new_tag_value]
                    group.tags[tag[0]] = new_tag_value
>>>>>>> 1ffee83e
                    update_group = True
                elif tag[1] not in group.tags[tag[0]]:
                    group.tags[tag[0]].append(tag[1])
                    update_group = True
        if update_group:
            group.save(update_fields=["tags"])

        transaction = TransactionEvent.objects.create(
            group=group,
            data={
                "request": data.get("request"),
                "sdk": data.get("sdk"),
                "platform": data.get("platform"),
            },
            trace_id=trace_id,
            event_id=data["event_id"],
            timestamp=data["timestamp"],
            start_timestamp=data["start_timestamp"],
<<<<<<< HEAD
            duration=data["timestamp"] - data["start_timestamp"],
=======
            duration=(data["timestamp"] - data["start_timestamp"]).microseconds / 1000,
>>>>>>> 1ffee83e
            tags={tag[0]: tag[1] for tag in tags},
        )

        first_span = SpanSerializer(
            data=contexts["trace"]
            | {
                "start_timestamp": data["start_timestamp"],
                "timestamp": data["timestamp"],
            }
        )
<<<<<<< HEAD
        is_valid = first_span.is_valid()
        if is_valid:
            spans = data.get("spans", []) + [first_span.validated_data]
        else:
            spans = data.get("spans")
        if spans:
            Span.objects.bulk_create(
                [
                    Span(
                        transaction=transaction,
                        **span,
                    )
                    for span in spans
                ]
            )
=======
        if settings.ENABLE_PERFORMANCE_SPANS:
            is_valid = first_span.is_valid()
            if is_valid:
                spans = data.get("spans", []) + [first_span.validated_data]
            else:
                spans = data.get("spans")
            if spans:
                Span.objects.bulk_create(
                    [
                        Span(
                            transaction=transaction,
                            **span,
                        )
                        for span in spans
                    ]
                )
>>>>>>> 1ffee83e

        return transaction


class TransactionSerializer(serializers.ModelSerializer):
    eventId = serializers.UUIDField(source="pk")
    startTimestamp = serializers.DateTimeField(source="start_timestamp")
    transaction = serializers.SerializerMethodField()
    op = serializers.SerializerMethodField()
    method = serializers.SerializerMethodField()

    class Meta:
        model = TransactionEvent
        fields = (
            "eventId",
            "timestamp",
            "startTimestamp",
            "transaction",
            "op",
            "method",
        )

    def get_transaction(self, obj):
        return obj.group.transaction

    def get_op(self, obj):
        return obj.group.op

    def get_method(self, obj):
        return obj.group.transaction


class TransactionDetailSerializer(TransactionSerializer):
    spans = SpanSerializer(source="span_set", many=True)

    class Meta(TransactionSerializer.Meta):
        fields = TransactionSerializer.Meta.fields + ("spans",)<|MERGE_RESOLUTION|>--- conflicted
+++ resolved
@@ -1,9 +1,6 @@
 import logging
 
-<<<<<<< HEAD
-=======
 from django.conf import settings
->>>>>>> 1ffee83e
 from rest_framework import serializers
 
 from events.serializers import SentrySDKEventSerializer
@@ -39,11 +36,7 @@
     startTimestamp = serializers.DateTimeField(source="start_timestamp", read_only=True)
     start_timestamp = FlexibleDateTimeField(write_only=True)
     timestamp = FlexibleDateTimeField(write_only=True)
-<<<<<<< HEAD
-    description = serializers.CharField()
-=======
     description = serializers.CharField(required=False)
->>>>>>> 1ffee83e
 
     class Meta:
         model = Span
@@ -100,14 +93,6 @@
         trace_id = contexts["trace"]["trace_id"]
 
         tags = []
-<<<<<<< HEAD
-        if environment := data.get("environment"):
-            environment = self.get_environment(data["environment"], project)
-            tags.append(("environment", environment.name))
-        if release := data.get("release"):
-            release = self.get_release(release, project)
-            tags.append(("release", release.version))
-=======
         release = self.set_release(data.get("release"), project)
         if project.release_id:
             tags.append(("release", release))
@@ -118,18 +103,13 @@
         if data.get("tags"):
             tags += [(k, v) for k, v in data["tags"].items()]
 
->>>>>>> 1ffee83e
         defaults = {}
         defaults["tags"] = {tag[0]: [tag[1]] for tag in tags}
 
         group, group_created = TransactionGroup.objects.get_or_create(
             project=self.context.get("project"),
             transaction=data["transaction"],
-<<<<<<< HEAD
-            op=contexts["trace"]["op"],
-=======
             op=contexts["trace"].get("op", ""),
->>>>>>> 1ffee83e
             method=data.get("request", {}).get("method"),
             defaults=defaults,
         )
@@ -139,15 +119,11 @@
         if not group_created:
             for tag in tags:
                 if tag[0] not in group.tags:
-<<<<<<< HEAD
-                    group.tags[tag[0]] = tag[1]
-=======
                     new_tag_value = tag[1]
                     # Coerce to List[str]
                     if isinstance(new_tag_value, str):
                         new_tag_value = [new_tag_value]
                     group.tags[tag[0]] = new_tag_value
->>>>>>> 1ffee83e
                     update_group = True
                 elif tag[1] not in group.tags[tag[0]]:
                     group.tags[tag[0]].append(tag[1])
@@ -166,11 +142,7 @@
             event_id=data["event_id"],
             timestamp=data["timestamp"],
             start_timestamp=data["start_timestamp"],
-<<<<<<< HEAD
-            duration=data["timestamp"] - data["start_timestamp"],
-=======
             duration=(data["timestamp"] - data["start_timestamp"]).microseconds / 1000,
->>>>>>> 1ffee83e
             tags={tag[0]: tag[1] for tag in tags},
         )
 
@@ -181,23 +153,6 @@
                 "timestamp": data["timestamp"],
             }
         )
-<<<<<<< HEAD
-        is_valid = first_span.is_valid()
-        if is_valid:
-            spans = data.get("spans", []) + [first_span.validated_data]
-        else:
-            spans = data.get("spans")
-        if spans:
-            Span.objects.bulk_create(
-                [
-                    Span(
-                        transaction=transaction,
-                        **span,
-                    )
-                    for span in spans
-                ]
-            )
-=======
         if settings.ENABLE_PERFORMANCE_SPANS:
             is_valid = first_span.is_valid()
             if is_valid:
@@ -214,7 +169,6 @@
                         for span in spans
                     ]
                 )
->>>>>>> 1ffee83e
 
         return transaction
 
