--- conflicted
+++ resolved
@@ -483,7 +483,7 @@
         )
         data = res.json()
         self.assertEqual(len(data), 2)
-        self.assertNotIn(str(issue3.id), [data[0]['id'], data[1]['id']])
+        self.assertNotIn(str(issue3.id), [data[0]["id"], data[1]["id"]])
 
     def test_filter_by_level(self):
         """
@@ -498,42 +498,20 @@
         issue2 = baker.make(
             "issue_events.Issue", project=self.project, level=level_fatal
         )
-<<<<<<< HEAD
-        issue3 = baker.make("issue_events.Issue", project=self.project)
-
-        res = self.client.get(self.list_url + f"?query=level:{level_warning.label}")
-        self.assertEqual(len(res.json()), 1)
-        self.assertContains(res, issue1.title)
-        self.assertNotContains(res, issue2.title)
-        self.assertNotContains(res, issue3.title)
-
-        res = self.client.get(self.list_url + f"?query=level:{level_fatal.label}")
-        self.assertEqual(len(res.json()), 1)
-        self.assertContains(res, issue2.title)
-        self.assertNotContains(res, issue1.title)
-        self.assertNotContains(res, issue3.title)
-
-        res = self.client.get(self.list_url)
-        self.assertEqual(len(res.json()), 3)
-        self.assertContains(res, issue1.title)
-        self.assertContains(res, issue2.title)
-        self.assertContains(res, issue3.title)
-=======
         baker.make("issue_events.Issue", project=self.project)
 
         res = self.client.get(self.list_url + f"?query=level:{level_warning.label}")
         data = res.json()
         self.assertEqual(len(data), 1)
-        self.assertEqual(data[0]['id'], str(issue1.id))
+        self.assertEqual(data[0]["id"], str(issue1.id))
 
         res = self.client.get(self.list_url + f"?query=level:{level_fatal.label}")
         data = res.json()
         self.assertEqual(len(data), 1)
-        self.assertEqual(data[0]['id'], str(issue2.id))
+        self.assertEqual(data[0]["id"], str(issue2.id))
 
         res = self.client.get(self.list_url)
         self.assertEqual(len(res.json()), 3)
->>>>>>> 149f6f7e
 
 
 class IssueEventAPIPermissionTestCase(APIPermissionTestCase):
