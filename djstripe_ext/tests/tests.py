--- conflicted
+++ resolved
@@ -167,17 +167,10 @@
             product__livemode=False,
             product__metadata={"events": 10, "is_public": "true"},
         )
-<<<<<<< HEAD
-        hidden_plan = baker.make(
-            "djstripe.Plan",
-            amount=0,
-            livemode=False,
-=======
         hidden_price = baker.make(
             "djstripe.Price",
             unit_amount=0,
             billing_scheme=BillingScheme.per_unit,
->>>>>>> a3ca2376
             active=True,
             product__active=True,
             product__livemode=False,
@@ -186,15 +179,9 @@
         user = baker.make("users.user")
         self.client.force_login(user)
         res = self.client.get(reverse("product-list"))
-<<<<<<< HEAD
-        self.assertContains(res, plan.id)
-        self.assertNotContains(res, inactive_plan.id)
-        self.assertNotContains(res, hidden_plan.id)
-=======
         self.assertContains(res, price.id)
         self.assertNotContains(res, inactive_price.id)
         self.assertNotContains(res, hidden_price.id)
->>>>>>> a3ca2376
 
 
 # Price ID must be from a real price actually set up on Stripe Test account
