--- conflicted
+++ resolved
@@ -101,11 +101,7 @@
         plan__active=True,
         metadata__events__isnull=False,
         metadata__is_public="true",
-<<<<<<< HEAD
-    ).prefetch_related("plan_set")
-=======
     ).prefetch_related(Prefetch("plan_set", queryset=Plan.objects.filter(active=True)))
->>>>>>> 7ae96e75
     serializer_class = ProductSerializer
 
 
