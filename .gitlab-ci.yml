variables:
  PROJECT_NAME: glitchtip
  IMAGE_NAME: registry.gitlab.com/glitchtip/glitchtip-backend
  CONTAINER_TEST_IMAGE: registry.gitlab.com/glitchtip/glitchtip-backend:$CI_BUILD_REF_NAME
  PIP_DISABLE_PIP_VERSION_CHECK: "on"
  PIP_CACHE_DIR: "$CI_PROJECT_DIR/.cache/pip"
  POETRY_VIRTUALENVS_CREATE: "false"
  POSTGRES_HOST_AUTH_METHOD: "trust"
  DEBUG: "true"

include:
  - template: SAST.gitlab-ci.yml
  - template: Dependency-Scanning.gitlab-ci.yml
  - template: Secret-Detection.gitlab-ci.yml

test:
  image: python:3.10
  variables:
    SECRET_KEY: testing
    ENABLE_TEST_API: "true"
    ENABLE_OPEN_USER_REGISTRATION: "true"
  services:
    - postgres:13
  cache:
    key: ${CI_COMMIT_REF_SLUG}
    paths:
      - .cache/pip
  script:
    - pip install poetry
    - poetry install --no-interaction --no-ansi
    - ./manage.py test

lint:
  image: python:3.9-slim
  script:
    - apt-get update && apt-get install -y gcc
    - pip install poetry
    - poetry install --no-interaction --no-ansi
    - isort --check glitchtip
    # - pylint --load-plugins=pylint_django --django-settings-module=glitchtip.settings --disable=R glitchtip

build:
  image: docker:20
  rules:
    - if: '$CI_PIPELINE_SOURCE != "merge_request_event" && $CI_COMMIT_REF_PROTECTED == "true"'
  services:
    - docker:20-dind
  script:
    - docker build -t $CONTAINER_TEST_IMAGE --build-arg IS_CI="True" .
    - docker login -u gitlab-ci-token -p $CI_BUILD_TOKEN registry.gitlab.com
<<<<<<< HEAD
    - docker push $CONTAINER_TEST_IMAGE
=======
    - docker push $CONTAINER_TEST_IMAGE

test_build:
  image: docker:20
  stage: build
  rules:
    - if: '$CI_PIPELINE_SOURCE == "merge_request_event"'
  services:
    - docker:20-dind
  script:
    - docker build --build-arg IS_CI="True" .
>>>>>>> 69b95af1
<|MERGE_RESOLUTION|>--- conflicted
+++ resolved
@@ -48,9 +48,6 @@
   script:
     - docker build -t $CONTAINER_TEST_IMAGE --build-arg IS_CI="True" .
     - docker login -u gitlab-ci-token -p $CI_BUILD_TOKEN registry.gitlab.com
-<<<<<<< HEAD
-    - docker push $CONTAINER_TEST_IMAGE
-=======
     - docker push $CONTAINER_TEST_IMAGE
 
 test_build:
@@ -61,5 +58,4 @@
   services:
     - docker:20-dind
   script:
-    - docker build --build-arg IS_CI="True" .
->>>>>>> 69b95af1
+    - docker build --build-arg IS_CI="True" .