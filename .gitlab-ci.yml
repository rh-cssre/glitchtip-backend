variables:
  PROJECT_NAME: glitchtip
  PIP_DISABLE_PIP_VERSION_CHECK: "on"
  PIP_CACHE_DIR: "$CI_PROJECT_DIR/.cache/pip"
  POETRY_VIRTUALENVS_CREATE: "false"
  POETRY_HOME: "/opt/poetry"
  POSTGRES_HOST_AUTH_METHOD: "trust"
  DEBUG: "true"

include:
  - template: SAST.gitlab-ci.yml
  - template: Dependency-Scanning.gitlab-ci.yml
  - template: Secret-Detection.gitlab-ci.yml

workflow:
  rules:
    - when: always

test:
  image: python:3.11
  variables:
    SECRET_KEY: testing
    ENABLE_TEST_API: "true"
    ENABLE_OPEN_USER_REGISTRATION: "true"
  services:
<<<<<<< HEAD
    - postgres:15
=======
    - postgres:16
>>>>>>> 0960be18
  cache:
    key: ${CI_COMMIT_REF_SLUG}
    paths:
      - .cache/pip
  script:
    - curl -sSL https://install.python-poetry.org | python3 -
    - $POETRY_HOME/bin/poetry install --no-interaction --no-ansi
    - ./manage.py test
  rules:
    - if: $CI_PIPELINE_SOURCE != "schedule"

lint:
  image: python:3.11
  script:
    - curl -sSL https://install.python-poetry.org | python3 -
    - $POETRY_HOME/bin/poetry install --no-interaction --no-ansi
<<<<<<< HEAD
    # - isort --check glitchtip not compatible with black :(
    # - pylint --load-plugins=pylint_django --django-settings-module=glitchtip.settings --disable=R glitchtip
=======
    - ruff check glitchtip/ apps/
>>>>>>> 0960be18
  rules:
    - if: $CI_PIPELINE_SOURCE != "schedule"

build:
  image: docker:24
  rules:
    # Run only on protected branches that are not tagged and not merge requests
    - if: '$CI_PIPELINE_SOURCE != "merge_request_event" && $CI_COMMIT_REF_PROTECTED == "true" && $CI_COMMIT_TAG =~ "/^$/"'
  services:
    - docker:24-dind
  script:
<<<<<<< HEAD
    - docker login -u gitlab-ci-token -p $CI_BUILD_TOKEN registry.gitlab.com
    - docker build -t $CONTAINER_TEST_IMAGE --build-arg IS_CI="True" .
    - docker push $CONTAINER_TEST_IMAGE
=======
    - docker login -u gitlab-ci-token -p $CI_JOB_TOKEN registry.gitlab.com
    - docker build -t ${CI_REGISTRY_IMAGE}:${CI_COMMIT_REF_NAME//\//-} --build-arg IS_CI="True" .
    - docker push ${CI_REGISTRY_IMAGE}:${CI_COMMIT_REF_NAME//\//-}
>>>>>>> 0960be18
  rules:
    - if: $CI_PIPELINE_SOURCE != "schedule"

buildx:
<<<<<<< HEAD
  image: docker:20-git
=======
  image: docker:24-git
>>>>>>> 0960be18
  variables:
    GIT_STRATEGY: none
  artifacts:
    paths:
      - buildx
    expire_in: 1 hour
  services:
    - docker:24-dind
  script:
    - export DOCKER_BUILDKIT=1
    - git clone https://github.com/docker/buildx.git ./docker-buildx
    - docker build --platform=local -o . ./docker-buildx
  rules:
    - if: $CI_PIPELINE_SOURCE =~ "schedule"
      when: never
    - if: $CI_COMMIT_TAG =~ /^v\d+.\d+.\d+/

build_arm_x86:
<<<<<<< HEAD
  image: docker:20
=======
  image: docker:24
>>>>>>> 0960be18
  needs:
    - buildx
  services:
    - docker:24-dind
  before_script:
    - mkdir -p ~/.docker/cli-plugins
    - mv buildx ~/.docker/cli-plugins/docker-buildx
    - docker run --rm --privileged multiarch/qemu-user-static --reset -p yes
  script:
    - wget https://gitlab.com/api/v4/projects/15449363/jobs/artifacts/$CI_COMMIT_TAG/download?job=build-assets -O assets.zip
    - unzip assets.zip
    - rm assets.zip
    - mv dist/glitchtip-frontend/* dist/
    - rmdir dist/glitchtip-frontend/
    - VERSION=${CI_COMMIT_REF_NAME#*v}
    - MINOR_VERSION=$(echo "$CI_COMMIT_REF_NAME" | sed 's/\.[^.]*$//')
    - echo "Build version $VERSION ci registry image $CI_REGISTRY_IMAGE commit ref $CI_COMMIT_REF_NAME"
    - docker login -u ${DOCKER_CI_REGISTRY_USER} -p ${DOCKER_CI_REGISTRY_PASSWORD}
    - docker buildx create --use
<<<<<<< HEAD
    - docker buildx build --platform linux/arm64/v8,linux/amd64 --push -t ${DOCKER_CI_REGISTRY_IMAGE}:${CI_COMMIT_REF_NAME} -t ${DOCKER_CI_REGISTRY_IMAGE}:latest --build-arg IS_CI="True" --build-arg GLITCHTIP_VERSION=$VERSION --build-arg COLLECT_STATIC="True" .
=======
    - docker buildx build --platform linux/arm64/v8,linux/amd64 --push -t ${DOCKER_CI_REGISTRY_IMAGE}:${CI_COMMIT_REF_NAME} -t ${DOCKER_CI_REGISTRY_IMAGE}:${MINOR_VERSION} -t ${DOCKER_CI_REGISTRY_IMAGE}:latest --build-arg IS_CI="True" --build-arg GLITCHTIP_VERSION=$VERSION --build-arg COLLECT_STATIC="True" .
>>>>>>> 0960be18
  rules:
    - if: $CI_PIPELINE_SOURCE =~ "schedule"
      when: never
    - if: '$CI_COMMIT_TAG =~ /^v\d+.\d+.\d+/ && $CI_COMMIT_REF_PROTECTED == "true"'


update_deps:
<<<<<<< HEAD
  image: renovate/renovate:latest
=======
  image: renovate/renovate:37
>>>>>>> 0960be18
  variables:
    RENOVATE_PLATFORM: gitlab
    RENOVATE_ENDPOINT: https://gitlab.com/api/v4
    RENOVATE_TOKEN: $GITLAB_ACCESS_TOKEN
    RENOVATE_REPOSITORIES: glitchtip/glitchtip-backend
  rules:
    - if: $CI_PIPELINE_SOURCE == "schedule"
  script: renovate<|MERGE_RESOLUTION|>--- conflicted
+++ resolved
@@ -23,11 +23,7 @@
     ENABLE_TEST_API: "true"
     ENABLE_OPEN_USER_REGISTRATION: "true"
   services:
-<<<<<<< HEAD
-    - postgres:15
-=======
     - postgres:16
->>>>>>> 0960be18
   cache:
     key: ${CI_COMMIT_REF_SLUG}
     paths:
@@ -44,12 +40,7 @@
   script:
     - curl -sSL https://install.python-poetry.org | python3 -
     - $POETRY_HOME/bin/poetry install --no-interaction --no-ansi
-<<<<<<< HEAD
-    # - isort --check glitchtip not compatible with black :(
-    # - pylint --load-plugins=pylint_django --django-settings-module=glitchtip.settings --disable=R glitchtip
-=======
     - ruff check glitchtip/ apps/
->>>>>>> 0960be18
   rules:
     - if: $CI_PIPELINE_SOURCE != "schedule"
 
@@ -61,24 +52,14 @@
   services:
     - docker:24-dind
   script:
-<<<<<<< HEAD
-    - docker login -u gitlab-ci-token -p $CI_BUILD_TOKEN registry.gitlab.com
-    - docker build -t $CONTAINER_TEST_IMAGE --build-arg IS_CI="True" .
-    - docker push $CONTAINER_TEST_IMAGE
-=======
     - docker login -u gitlab-ci-token -p $CI_JOB_TOKEN registry.gitlab.com
     - docker build -t ${CI_REGISTRY_IMAGE}:${CI_COMMIT_REF_NAME//\//-} --build-arg IS_CI="True" .
     - docker push ${CI_REGISTRY_IMAGE}:${CI_COMMIT_REF_NAME//\//-}
->>>>>>> 0960be18
   rules:
     - if: $CI_PIPELINE_SOURCE != "schedule"
 
 buildx:
-<<<<<<< HEAD
-  image: docker:20-git
-=======
   image: docker:24-git
->>>>>>> 0960be18
   variables:
     GIT_STRATEGY: none
   artifacts:
@@ -97,11 +78,7 @@
     - if: $CI_COMMIT_TAG =~ /^v\d+.\d+.\d+/
 
 build_arm_x86:
-<<<<<<< HEAD
-  image: docker:20
-=======
   image: docker:24
->>>>>>> 0960be18
   needs:
     - buildx
   services:
@@ -121,11 +98,7 @@
     - echo "Build version $VERSION ci registry image $CI_REGISTRY_IMAGE commit ref $CI_COMMIT_REF_NAME"
     - docker login -u ${DOCKER_CI_REGISTRY_USER} -p ${DOCKER_CI_REGISTRY_PASSWORD}
     - docker buildx create --use
-<<<<<<< HEAD
-    - docker buildx build --platform linux/arm64/v8,linux/amd64 --push -t ${DOCKER_CI_REGISTRY_IMAGE}:${CI_COMMIT_REF_NAME} -t ${DOCKER_CI_REGISTRY_IMAGE}:latest --build-arg IS_CI="True" --build-arg GLITCHTIP_VERSION=$VERSION --build-arg COLLECT_STATIC="True" .
-=======
     - docker buildx build --platform linux/arm64/v8,linux/amd64 --push -t ${DOCKER_CI_REGISTRY_IMAGE}:${CI_COMMIT_REF_NAME} -t ${DOCKER_CI_REGISTRY_IMAGE}:${MINOR_VERSION} -t ${DOCKER_CI_REGISTRY_IMAGE}:latest --build-arg IS_CI="True" --build-arg GLITCHTIP_VERSION=$VERSION --build-arg COLLECT_STATIC="True" .
->>>>>>> 0960be18
   rules:
     - if: $CI_PIPELINE_SOURCE =~ "schedule"
       when: never
@@ -133,11 +106,7 @@
 
 
 update_deps:
-<<<<<<< HEAD
-  image: renovate/renovate:latest
-=======
   image: renovate/renovate:37
->>>>>>> 0960be18
   variables:
     RENOVATE_PLATFORM: gitlab
     RENOVATE_ENDPOINT: https://gitlab.com/api/v4
