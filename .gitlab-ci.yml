--- conflicted
+++ resolved
@@ -40,14 +40,9 @@
   script:
     - curl -sSL https://install.python-poetry.org | python3 -
     - $POETRY_HOME/bin/poetry install --no-interaction --no-ansi
-<<<<<<< HEAD
-    # - isort --check glitchtip not compatible with black :(
-    # - pylint --load-plugins=pylint_django --django-settings-module=glitchtip.settings --disable=R glitchtip
-=======
     - black --check .
     - isort --check .
     #- pylint --load-plugins=pylint_django --django-settings-module=glitchtip.settings --disable=R glitchtip
->>>>>>> 241f9afa
   rules:
     - if: $CI_PIPELINE_SOURCE != "schedule"
 
@@ -60,13 +55,8 @@
     - docker:20-dind
   script:
     - docker login -u gitlab-ci-token -p $CI_BUILD_TOKEN registry.gitlab.com
-<<<<<<< HEAD
-    - docker build -t $CONTAINER_TEST_IMAGE --build-arg IS_CI="True" .
-    - docker push $CONTAINER_TEST_IMAGE
-=======
     - docker build -t ${CI_REGISTRY_IMAGE}:${CI_COMMIT_REF_NAME//\//-} --build-arg IS_CI="True" .
     - docker push ${CI_REGISTRY_IMAGE}:${CI_COMMIT_REF_NAME//\//-}
->>>>>>> 241f9afa
   rules:
     - if: $CI_PIPELINE_SOURCE != "schedule"
 
@@ -117,11 +107,7 @@
 
 
 update_deps:
-<<<<<<< HEAD
-  image: renovate/renovate:latest
-=======
   image: renovate/renovate:33
->>>>>>> 241f9afa
   variables:
     RENOVATE_PLATFORM: gitlab
     RENOVATE_ENDPOINT: https://gitlab.com/api/v4
