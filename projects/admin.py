--- conflicted
+++ resolved
@@ -2,22 +2,7 @@
 from import_export import resources
 from import_export.admin import ImportExportModelAdmin
 
-<<<<<<< HEAD
-from .models import Project, ProjectKey
-=======
 from .models import Project, ProjectKey, UserProjectAlert
-
-
-class ProjectKeyResource(resources.ModelResource):
-    class Meta:
-        model = ProjectKey
-        skip_unchanged = True
-        fields = ("project", "label", "public_key")
-        import_id_fields = (
-            "project",
-            "public_key",
-        )
->>>>>>> 703cfbf8
 
 
 class ProjectKeyResource(resources.ModelResource):
@@ -50,8 +35,6 @@
     raw_id_fields = ("organization",)
     inlines = [ProjectKeyInline]
     resource_class = ProjectResource
-<<<<<<< HEAD
-=======
 
 
 class UserProjectAlertAdmin(admin.ModelAdmin):
@@ -62,7 +45,6 @@
         "user",
         "project",
     )
->>>>>>> 703cfbf8
 
 
 admin.site.register(Project, ProjectAdmin)
