version: "3.8"
<<<<<<< HEAD
x-environment:
  &default-environment
  DATABASE_URL: postgres://postgres:postgres@postgres:5432/postgres
  SECRET_KEY: change_me
  ENABLE_ORGANIZATION_CREATION: "true"
  ENABLE_LOGIN_FORM: "false"
=======
x-environment: &default-environment
  DATABASE_URL: postgres://postgres:postgres@postgres:5432/postgres
  SECRET_KEY: change_me
  ENABLE_ORGANIZATION_CREATION: "true"
>>>>>>> 9b43b28f
  ENABLE_TEST_API: "true"
  DEBUG: "true"
  EMAIL_BACKEND: "django.core.mail.backends.console.EmailBackend"
  ENABLE_OBSERVABILITY_API: "true"
  CELERY_WORKER_CONCURRENCY: 1

x-depends_on:
  &default-depends_on
  - postgres
  - redis
x-volumes:
  &default-volumes
  - .:/code
services:
  postgres:
    image: postgres:15
    environment:
      POSTGRES_HOST_AUTH_METHOD: "trust"
  redis:
    image: redis
  web:
    build: .
    user: root # Allows for usage of ipdb, apt, etc in dev
    command: ./manage.py runserver 0.0.0.0:8000
    depends_on: *default-depends_on
    volumes: *default-volumes
    ports:
      - "8000:8000"
    environment: *default-environment
  worker:
    build: .
    user: root
    command: bin/run-celery-with-beat.sh
    depends_on: *default-depends_on
    volumes: *default-volumes
    environment: *default-environment
  #flower:
  #  build: .
  #  command: bin/run-flower.sh
  #  depends_on: *default-depends_on
  #  volumes: *default-volumes
  #  environment: *default-environment
  #  ports:
  #    - 5555:5555<|MERGE_RESOLUTION|>--- conflicted
+++ resolved
@@ -1,29 +1,18 @@
 version: "3.8"
-<<<<<<< HEAD
-x-environment:
-  &default-environment
-  DATABASE_URL: postgres://postgres:postgres@postgres:5432/postgres
-  SECRET_KEY: change_me
-  ENABLE_ORGANIZATION_CREATION: "true"
-  ENABLE_LOGIN_FORM: "false"
-=======
 x-environment: &default-environment
   DATABASE_URL: postgres://postgres:postgres@postgres:5432/postgres
   SECRET_KEY: change_me
   ENABLE_ORGANIZATION_CREATION: "true"
->>>>>>> 9b43b28f
   ENABLE_TEST_API: "true"
   DEBUG: "true"
   EMAIL_BACKEND: "django.core.mail.backends.console.EmailBackend"
   ENABLE_OBSERVABILITY_API: "true"
   CELERY_WORKER_CONCURRENCY: 1
 
-x-depends_on:
-  &default-depends_on
+x-depends_on: &default-depends_on
   - postgres
   - redis
-x-volumes:
-  &default-volumes
+x-volumes: &default-volumes
   - .:/code
 services:
   postgres:
