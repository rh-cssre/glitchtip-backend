--- conflicted
+++ resolved
@@ -1,26 +1,18 @@
 version: "3.8"
-<<<<<<< HEAD
-x-environment:
-  &default-environment
-=======
 x-environment: &default-environment
->>>>>>> 1308c5f4
   DATABASE_URL: postgres://postgres:postgres@postgres:5432/postgres
   SECRET_KEY: change_me
   ENABLE_OPEN_USER_REGISTRATION: "true"
   ENABLE_TEST_API: "true"
-  ENABLE_LOGIN_FORM: "false"
   DEBUG: "true"
   EMAIL_BACKEND: "django.core.mail.backends.console.EmailBackend"
   ENABLE_OBSERVABILITY_API: "true"
   CELERY_WORKER_CONCURRENCY: 1
 
-x-depends_on:
-  &default-depends_on
+x-depends_on: &default-depends_on
   - postgres
   - redis
-x-volumes:
-  &default-volumes
+x-volumes: &default-volumes
   - .:/code
 services:
   postgres:
