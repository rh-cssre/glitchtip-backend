--- conflicted
+++ resolved
@@ -21,10 +21,6 @@
 sentry-sdk = "^1.0.0"
 django-filter = "^22.1"
 celery = {version = "~5.2.1", extras = ["redis"]}
-<<<<<<< HEAD
-django-celery-results = "^2.0.0"
-=======
->>>>>>> 54ecebb7
 django-csp = "^3.6"
 dj-stripe = "~2.7.2"
 django-anymail = "^8.1"
@@ -44,10 +40,7 @@
 psycopg2 = "^2.9.3"
 uwsgi-chunked = "^0.1.8"
 django-import-export = "^3.0.0"
-<<<<<<< HEAD
-=======
 flower = "^1.2.0"
->>>>>>> 54ecebb7
 
 [tool.poetry.group.dev.dependencies]
 black = "^23.0.0"
