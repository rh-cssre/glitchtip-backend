[tool.poetry]
name = "glitchtip-backend"
version = "0.1.0"
description = "Django backend that powers GlitchTip, an open source reimplementation of Sentry"
authors = ["David Burke"]
license = "MIT"

[tool.poetry.dependencies]
python = "^3.8"
Django = "~4.1.0"
djangorestframework = "^3.12.1"
django-allauth = "~0.51.0"
django-cors-headers = "^3.2.0"
django-environ = "^0.9.0"
django-extensions = "^3.0.2"
django-organizations = "~2.0.1"
django-storages = {extras = ["boto3", "azure", "google"], version = "^1.12.3"}
drf-nested-routers = "^0.93.3"
uWSGI = "^2.0.18"
whitenoise = "^6.0.0"
sentry-sdk = "^1.0.0"
django-filter = "^22.1"
celery = {version = "~5.2.1", extras = ["redis"]}
django-celery-results = "^2.0.0"
jsonschema = "^3.2.0"
simplejson = "^3.17.0"
django-csp = "^3.6"
dj-stripe = "2.7.0a7"
django-anymail = "^8.1"
drf-yasg = "^1.17.1"
dj-rest-auth = "~2.2.1"
user-agents = "^2.1"
django-ipware = "^4.0.0"
anonymizeip = "^1.0.0"
symbolic = "^9.0.0"
django-rest-mfa = "^1.0.0"
aiohttp = "^3.7.4"
google-cloud-logging = "^3.0.0"
django-bitfield = "^2.2.0"
django-prometheus = "^2.2.0"
django-sql-utils = "^0.6.1"
django-redis = {extras = ["hiredis"], version = "^5.2.0"}
hiredis = "^2.0.0"
psycopg2 = "^2.9.3"
uwsgi-chunked = "^0.1.8"
django-import-export = "^2.8.0"

[tool.poetry.dev-dependencies]
black = "^22.1.0"
ipdb = "^0.13.2"
pylint = "^2.4.4"
pylint-django = "^2.0.13"
locust = "^2.10.1"
freezegun = "^1.1.0"
rope = "^1.3.0"
model_bakery = "^1.1.1"
tblib = "^1.7.0"
<<<<<<< HEAD
mypy = "^0.971"
=======
mypy = "^0.981"
>>>>>>> 4bae891a
django-debug-toolbar = "^3.2"
django-stubs = "^1.9.0"
django-sslserver = "^0.22"
aioresponses = "^0.7.2"
isort = "^5.9.3"
requests-mock = "^1.9.3"

[tool.isort]
profile = "black"

[build-system]
requires = ["poetry>=0.12"]
build-backend = "poetry.masonry.api"<|MERGE_RESOLUTION|>--- conflicted
+++ resolved
@@ -55,11 +55,7 @@
 rope = "^1.3.0"
 model_bakery = "^1.1.1"
 tblib = "^1.7.0"
-<<<<<<< HEAD
-mypy = "^0.971"
-=======
 mypy = "^0.981"
->>>>>>> 4bae891a
 django-debug-toolbar = "^3.2"
 django-stubs = "^1.9.0"
 django-sslserver = "^0.22"
