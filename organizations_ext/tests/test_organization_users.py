--- conflicted
+++ resolved
@@ -3,10 +3,6 @@
 from django.core import mail
 from django.shortcuts import reverse
 from django.test import override_settings
-<<<<<<< HEAD
-from rest_framework.test import APITestCase
-=======
->>>>>>> 9318ed20
 from model_bakery import baker
 from rest_framework.test import APITestCase
 
@@ -110,17 +106,7 @@
     def test_organization_users_add_self_team_member(self):
         team = baker.make("teams.Team", organization=self.organization)
         url = (
-<<<<<<< HEAD
-            reverse(
-                "organization-members-detail",
-                kwargs={
-                    "organization_slug": self.organization.slug,
-                    "pk": "me",
-                },
-            )
-=======
             self.get_org_member_detail_url(self.organization.slug, "me")
->>>>>>> 9318ed20
             + f"teams/{team.slug}/"
         )
 
