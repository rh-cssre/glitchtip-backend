from django.shortcuts import reverse
from django.test import TestCase
from model_bakery import baker
from rest_framework.test import APITestCase

from glitchtip import test_utils  # pylint: disable=unused-import
from organizations_ext.models import OrganizationUser


class OrganizationModelTestCase(TestCase):
    def test_email(self):
        """Billing email address"""
        user = baker.make("users.user")
        organization = baker.make("organizations_ext.Organization")
        organization.add_user(user)

        # Org 1 has two users and only one of which is an owner
        user2 = baker.make("users.user")
        organization2 = baker.make("organizations_ext.Organization")
        organization2.add_user(user2)
        organization.add_user(user2)

        self.assertEqual(organization.email, user.email)
        self.assertEqual(organization.users.count(), 2)
        self.assertEqual(organization.owners.count(), 1)

    def test_slug_reserved_words(self):
        """Reserve some words for frontend routing needs"""
        word = "login"
        organization = baker.make("organizations_ext.Organization", name=word)
        self.assertNotEqual(organization.slug, word)
        organization = baker.make("organizations_ext.Organization", name=word)


class OrganizationRegistrationSettingQueryTestCase(APITestCase):
    def setUp(self):
        self.user = baker.make("users.user")
        self.client.force_login(self.user)
        self.url = reverse("organization-list")

    def test_organizations_closed_registration_first_organization_create(self):
        data = {"name": "test"}

        with self.settings(ENABLE_ORGANIZATION_CREATION=False):
            res = self.client.post(self.url, data)
        self.assertEqual(res.status_code, 201)


class OrganizationsAPITestCase(APITestCase):
    def setUp(self):
        self.user = baker.make("users.user")
        self.organization = baker.make("organizations_ext.Organization")
        self.organization.add_user(self.user)
        self.client.force_login(self.user)
        self.url = reverse("organization-list")

    def test_organizations_list(self):
        not_my_organization = baker.make("organizations_ext.Organization")
        res = self.client.get(self.url)
        self.assertContains(res, self.organization.slug)
        self.assertNotContains(res, not_my_organization.slug)
        self.assertFalse(
            "teams" in res.data[0].keys(), "List view shouldn't contain teams"
        )

    def test_organizations_retrieve(self):
        project = baker.make("projects.Project", organization=self.organization)
        url = reverse("organization-detail", args=[self.organization.slug])
        res = self.client.get(url)
        self.assertContains(res, self.organization.name)
        self.assertContains(res, project.name)
        self.assertTrue(
            "teams" in res.data.keys(), "Retrieve view should contain teams"
        )

    def test_organizations_create(self):
        data = {"name": "test"}
<<<<<<< HEAD
        with self.assertNumQueries(7):
=======
        with self.assertNumQueries(6):
>>>>>>> 6469f01f
            res = self.client.post(self.url, data)
        self.assertContains(res, data["name"], status_code=201)
        self.assertEqual(
            OrganizationUser.objects.filter(organization__name=data["name"]).count(), 1
        )

    def test_organizations_create_closed_registration_superuser(self):
        data = {"name": "test"}

        with self.settings(ENABLE_ORGANIZATION_CREATION=False):
            res = self.client.post(self.url, data)
        self.assertEqual(res.status_code, 403)

        self.user.is_superuser = True
        self.user.save()

        with self.settings(ENABLE_ORGANIZATION_CREATION=False):
<<<<<<< HEAD
            with self.assertNumQueries(8):
=======
            with self.assertNumQueries(7):
>>>>>>> 6469f01f
                res = self.client.post(self.url, data)
        self.assertEqual(res.status_code, 201)


class OrganizationsFilterTestCase(APITestCase):
    def setUp(self):
        self.user = baker.make("users.user")
        self.client.force_login(self.user)
        self.url = reverse("organization-list")

    def test_default_ordering(self):
        organizationA = baker.make(
            "organizations_ext.Organization", name="A Organization"
        )
        organizationZ = baker.make(
            "organizations_ext.Organization", name="Z Organization"
        )
        organizationB = baker.make(
            "organizations_ext.Organization", name="B Organization"
        )
        organizationA.add_user(self.user)
        organizationB.add_user(self.user)
        organizationZ.add_user(self.user)
        res = self.client.get(self.url)
        self.assertEqual(res.data[0]["name"], organizationA.name)
        self.assertEqual(res.data[2]["name"], organizationZ.name)<|MERGE_RESOLUTION|>--- conflicted
+++ resolved
@@ -75,11 +75,7 @@
 
     def test_organizations_create(self):
         data = {"name": "test"}
-<<<<<<< HEAD
-        with self.assertNumQueries(7):
-=======
         with self.assertNumQueries(6):
->>>>>>> 6469f01f
             res = self.client.post(self.url, data)
         self.assertContains(res, data["name"], status_code=201)
         self.assertEqual(
@@ -97,11 +93,7 @@
         self.user.save()
 
         with self.settings(ENABLE_ORGANIZATION_CREATION=False):
-<<<<<<< HEAD
-            with self.assertNumQueries(8):
-=======
             with self.assertNumQueries(7):
->>>>>>> 6469f01f
                 res = self.client.post(self.url, data)
         self.assertEqual(res.status_code, 201)
 
