--- conflicted
+++ resolved
@@ -39,27 +39,11 @@
         fields = ("id", "slug", "name", "created", "organization")
 
 
-<<<<<<< HEAD
-class OrganizationAdmin(BaseOrganizationAdmin, ImportExportModelAdmin):
-    list_per_page = 50
-    list_display = [
-        "name",
-        "is_active",
-        "is_accepting_events",
-        "issue_events",
-        "transaction_events",
-        "uptime_check_events",
-        "file_size",
-        "total_events",
-    ]
-=======
 class GlitchTipBaseOrganizationAdmin(BaseOrganizationAdmin):
->>>>>>> b70e20b2
     readonly_fields = ("customers", "created")
     list_filter = ORGANIZATION_LIST_FILTER
     inlines = [OrganizationUserInline, OwnerInline]
     show_full_result_count = False
-    resource_class = OrganizationResource
 
     def issue_events(self, obj):
         return obj.issue_event_count
@@ -111,8 +95,6 @@
         return qs
 
 
-<<<<<<< HEAD
-=======
 class OrganizationSubscription(Organization):
     class Meta:
         proxy = True
@@ -181,7 +163,6 @@
     list_filter = GlitchTipBaseOrganizationAdmin.list_filter + (IsOverListFilter,)
 
 
->>>>>>> b70e20b2
 class OrganizationUserResource(resources.ModelResource):
     class Meta:
         model = OrganizationUser
@@ -198,11 +179,8 @@
 
 class OrganizationUserAdmin(BaseOrganizationUserAdmin, ImportExportModelAdmin):
     list_display = ["user", "organization", "role", "email"]
-<<<<<<< HEAD
-=======
     search_fields = ("email", "user__email", "organization__name")
     list_filter = ("role",)
->>>>>>> b70e20b2
     resource_class = OrganizationUserResource
 
 
