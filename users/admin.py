--- conflicted
+++ resolved
@@ -3,18 +3,10 @@
 from django.utils.translation import gettext_lazy as _
 from import_export import resources
 from import_export.admin import ImportExportModelAdmin
-<<<<<<< HEAD
-
-from .models import User, UserProjectAlert
-=======
->>>>>>> 4e07e6ae
 
 from .models import User
 
-<<<<<<< HEAD
-=======
 
->>>>>>> 4e07e6ae
 class UserResource(resources.ModelResource):
     class Meta:
         model = User
