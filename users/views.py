from django.core.exceptions import ObjectDoesNotExist, ValidationError
from django.shortcuts import get_object_or_404
from django.http import Http404
from rest_framework import status, viewsets, mixins, exceptions
from rest_framework.decorators import action
from rest_framework.response import Response
from drf_yasg.utils import swagger_auto_schema
from dj_rest_auth.registration.views import (
    SocialAccountDisconnectView as BaseSocialAccountDisconnectView,
)
from allauth.account.models import EmailAddress
from organizations_ext.models import Organization
from users.utils import is_user_registration_open
<<<<<<< HEAD
from .models import User, UserProjectAlert
=======
from projects.models import UserProjectAlert
from .models import User
>>>>>>> 0d456933
from .serializers import (
    UserSerializer,
    UserNotificationsSerializer,
    EmailAddressSerializer,
    ConfirmEmailAddressSerializer,
)


class UserViewSet(viewsets.ModelViewSet):
    queryset = User.objects.all()
    serializer_class = UserSerializer

    def get_queryset(self):
        queryset = super().get_queryset()
        organization_slug = self.kwargs.get("organization_slug")
        if organization_slug:
            queryset = queryset.filter(
                organizations_ext_organization__slug=organization_slug,
                organizations_ext_organization__users=self.request.user,
            )
        else:
            queryset = queryset.filter(id=self.request.user.id)
        return queryset

    def get_object(self):
        pk = self.kwargs.get("pk")
        if pk == "me":
            return self.request.user
        return super().get_object()

    def perform_create(self, serializer):
        organization_slug = self.kwargs.get("organization_slug")
        try:
            organization = Organization.objects.get(slug=organization_slug)
        except Organization.DoesNotExist:
            raise exceptions.ValidationError("Organization does not exist")
        # TODO deal with organization and users who aren't set up yet
        if not is_user_registration_open() and not self.request.user.is_superuser:
            raise exceptions.PermissionDenied("Registration is not open")
        user = serializer.save()
        return user

    @action(detail=True, methods=["get", "post", "put"])
    def notifications(self, request, pk=None):
        user = self.get_object()

        if request.method == "GET":
            serializer = UserNotificationsSerializer(user)
            return Response(serializer.data)

        serializer = UserNotificationsSerializer(user, data=request.data)
        if serializer.is_valid():
            serializer.save()
            return Response(serializer.data)
        else:
            return Response(serializer.errors, status=status.HTTP_400_BAD_REQUEST)

    @action(
        detail=True, methods=["get", "post", "put"], url_path="notifications/alerts"
    )
    def alerts(self, request, pk=None):
        """
        Returns dictionary of project_id: status. Now project_id status means it's "default"

        To update, submit `{project_id: status}` where status is -1 (default), 0, or 1
        """
        user = self.get_object()
        alerts = user.userprojectalert_set.all()

        if request.method == "GET":
            data = {}
            for alert in alerts:
                data[alert.project_id] = alert.status
            return Response(data)

        data = request.data
        try:
            items = [x for x in data.items()]
        except AttributeError:
            raise exceptions.ValidationError(
                "Invalid alert format, expected dictionary"
            )
        if len(data) != 1:
            raise exceptions.ValidationError("Invalid alert format, expected one value")
        project_id, alert_status = items[0]
        if alert_status not in [1, 0, -1]:
            raise exceptions.ValidationError("Invalid status, must be -1, 0, or 1")
        alert = alerts.filter(project_id=project_id).first()
        if alert and alert_status == -1:
            alert.delete()
        else:
            UserProjectAlert.objects.update_or_create(
                user=user, project_id=project_id, defaults={"status": alert_status}
            )
        return Response(status=204)


class EmailAddressViewSet(
    mixins.CreateModelMixin,
    mixins.ListModelMixin,
    viewsets.GenericViewSet,
):
    queryset = EmailAddress.objects.all()
    serializer_class = EmailAddressSerializer
    pagination_class = None

    def get_user(self, user_pk):
        if user_pk == "me":
            return self.request.user
        raise exceptions.ValidationError(
            "Can only change primary email address on own account"
        )

    def get_queryset(self):
        if getattr(self, "swagger_fake_view", False):
            # queryset just for schema generation metadata
            return EmailAddress.objects.none()

        user = self.get_user(self.kwargs.get("user_pk"))
        queryset = super().get_queryset().filter(user=user)
        return queryset

    def put(self, request, user_pk, format=None):
        """
        Set a new primary email (must be verified) this will also set the email used when a user logs in.
        """
        user = self.get_user(user_pk)
        try:
            email_address = user.emailaddress_set.get(
                email=request.data.get("email"), verified=True
            )
            email_address.set_as_primary()
        except ObjectDoesNotExist:
            raise Http404
        serializer = self.serializer_class(
            instance=email_address, data=request.data, context={"request": request}
        )
        if serializer.is_valid():
            serializer.save()
            return Response(serializer.data)
        return Response(serializer.errors, status=status.HTTP_400_BAD_REQUEST)

    def delete(self, request, user_pk, format=None):
        user = self.get_user(user_pk)
        try:
            email_address = user.emailaddress_set.get(
                email=request.data.get("email"), primary=False
            )
        except ObjectDoesNotExist:
            raise Http404
        email_address.delete()
        return Response(status=status.HTTP_204_NO_CONTENT)

    @swagger_auto_schema(responses={204: "No Content"})
    @action(detail=False, methods=["post"])
    def confirm(self, request, user_pk):
        serializer = ConfirmEmailAddressSerializer(data=request.data)
        serializer.is_valid(raise_exception=True)
        email_address = get_object_or_404(
            self.get_queryset(), email=serializer.validated_data.get("email")
        )
        email_address.send_confirmation(request)
        return Response(status=204)


class SocialAccountDisconnectView(BaseSocialAccountDisconnectView):
    def post(self, request, *args, **kwargs):
        try:
            return super().post(request, *args, **kwargs)
        except ValidationError as e:
            raise exceptions.ValidationError(e.message)<|MERGE_RESOLUTION|>--- conflicted
+++ resolved
@@ -11,12 +11,8 @@
 from allauth.account.models import EmailAddress
 from organizations_ext.models import Organization
 from users.utils import is_user_registration_open
-<<<<<<< HEAD
-from .models import User, UserProjectAlert
-=======
 from projects.models import UserProjectAlert
 from .models import User
->>>>>>> 0d456933
 from .serializers import (
     UserSerializer,
     UserNotificationsSerializer,
