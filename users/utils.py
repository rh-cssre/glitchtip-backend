from django.conf import settings
<<<<<<< HEAD
=======

>>>>>>> 301f344b
from users.models import User


def is_user_registration_open() -> bool:
    return settings.ENABLE_USER_REGISTRATION or not User.objects.exists()


def noop_token_creator(token_model, user, serializer):
    """Fake token creator to use sessions instead of tokens"""
    return None<|MERGE_RESOLUTION|>--- conflicted
+++ resolved
@@ -1,8 +1,5 @@
 from django.conf import settings
-<<<<<<< HEAD
-=======
 
->>>>>>> 301f344b
 from users.models import User
 
 
