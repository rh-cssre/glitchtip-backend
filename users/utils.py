from django.conf import settings
<<<<<<< HEAD
=======

>>>>>>> b6a9d1d8
from users.models import User


def is_user_registration_open() -> bool:
    return settings.ENABLE_USER_REGISTRATION or not User.objects.exists()


def noop_token_creator(token_model, user, serializer):
    """Fake token creator to use sessions instead of tokens"""
    return None<|MERGE_RESOLUTION|>--- conflicted
+++ resolved
@@ -1,8 +1,5 @@
 from django.conf import settings
-<<<<<<< HEAD
-=======
 
->>>>>>> b6a9d1d8
 from users.models import User
 
 
