--- conflicted
+++ resolved
@@ -1,8 +1,5 @@
 from django.conf import settings
-<<<<<<< HEAD
-=======
 
->>>>>>> 31001d61
 from users.models import User
 
 
