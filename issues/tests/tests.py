--- conflicted
+++ resolved
@@ -121,8 +121,6 @@
         )
         res = self.client.get(url)
         self.assertEqual(res.status_code, 404)
-<<<<<<< HEAD
-=======
 
     def test_two_teams_event_detail(self):
         """
@@ -146,7 +144,6 @@
         )
         res = self.client.get(url)
         self.assertContains(res, event.event_id_hex)
->>>>>>> a2eae5bc
 
 
 class IssuesAPITestCase(GlitchTipTestCase):
