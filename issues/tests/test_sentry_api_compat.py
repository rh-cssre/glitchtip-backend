import json
from typing import Dict, List, Union

from django.urls import reverse
from django.utils import dateparse

from events.models import Event, LogLevel
from events.test_data.csp import mdn_sample_csp
from events.test_data.django_error_factory import message
from glitchtip.test_utils.test_case import GlitchTipTestCase

TEST_DATA_DIR = "events/test_data"

is_exception = lambda v: v.get("type") == "exception"


class SentryAPICompatTestCase(GlitchTipTestCase):
    """
    These tests use raw json data taken from the OSS Sentry SDK.
    It compares GlitchTip's processing of the events with OSS Sentry's raw event
    JSON link and API Endpoints JSON.
    These tests do not include references to the proprietary Sentry API at this time.
    Compatibility with the proprietary Sentry API will be considered for interoperability reasons
    as long as testing can be done while respecting's Sentry's license by not referencing/viewing
    proprietary code
    """

    def setUp(self):
        self.create_user_and_project()
        key = self.project.projectkey_set.first().public_key
        self.event_store_url = (
            reverse("event_store", args=[self.project.id]) + "?sentry_key=" + key.hex
        )
        self.csp_store_url = (
            reverse("csp_store", args=[self.project.id]) + "?sentry_key=" + key.hex
        )

    # Upgrade functions handle intentional differences between GlitchTip and Sentry OSS
    def upgrade_title(self, value: str):
        """Sentry OSS uses ... while GlitchTip uses unicode …"""
        if value[-1] == "…":
            return value[:-4]
        return value.strip("...")

    def upgrade_metadata(self, value: dict):
        value["title"] = self.upgrade_title(value.get("title"))
        return value

    def upgrade_datetime(self, value: str):
        """
        DRF DateTimeField sets precision while Sentry OSS does not
        DRF DateTimeField 2020-07-23T02:54:37.823000Z
        Sentry OSS: 2020-07-23T02:54:37.823Z
        """
        date_value = dateparse.parse_datetime(value)
        if date_value:
            value = date_value.isoformat()
            if value.endswith("+00:00"):
                value = value[:-6] + "Z"
        return value

    def upgrade_data(self, data: Union[str, dict, list]):
        """A recursive replace function"""
        if isinstance(data, dict):
            return {k: self.upgrade_data(v) for k, v in data.items()}
        elif isinstance(data, list):
            return [self.upgrade_data(i) for i in data]
        elif isinstance(data, str):
            if data.endswith("Z"):
                return self.upgrade_datetime(data)
            return data
        return data

    def assertCompareData(self, data1: Dict, data2: Dict, fields: List[str]):
        """Compare data of two dict objects. Compare only provided fields list"""
        for field in fields:
            field_value1 = data1.get(field)
            field_value2 = data2.get(field)
            if field == "title" and isinstance(field_value1, str):
                field_value1 = self.upgrade_title(field_value1)
                field_value2 = self.upgrade_title(field_value2)
            if (
                field == "metadata"
                and isinstance(field_value1, dict)
                and field_value1.get("title")
            ):
                field_value1 = self.upgrade_metadata(field_value1)
                field_value2 = self.upgrade_metadata(field_value2)
            self.assertEqual(
                field_value1,
                field_value2,
                f"Failed for field '{field}'",
            )

    def get_json_test_data(self, name: str):
        """Get incoming event, sentry json, sentry api event"""
        event = self.get_json_data(f"{TEST_DATA_DIR}/incoming_events/{name}.json")
        sentry_json = self.get_json_data(f"{TEST_DATA_DIR}/oss_sentry_json/{name}.json")
        # Force captured test data to match test generated data
        sentry_json["project"] = self.project.id
        api_sentry_event = self.get_json_data(
            f"{TEST_DATA_DIR}/oss_sentry_events/{name}.json"
        )
        return event, sentry_json, api_sentry_event

    def get_json_data(self, path: str):
        with open(path) as json_file:
            return json.load(json_file)

    def get_project_events_detail(self, event_id):
        return reverse(
            "project-events-detail",
            kwargs={
                "project_pk": f"{self.project.organization.slug}/{self.project.slug}",
                "pk": event_id,
            },
        )

    def test_template_error(self):
        sdk_error, sentry_json, sentry_data = self.get_json_test_data(
            "django_template_error"
        )
        res = self.client.post(self.event_store_url, sdk_error, format="json")
        self.assertEqual(res.status_code, 200)
        event = Event.objects.get(pk=res.data["id"])

        url = self.get_project_events_detail(event.pk)
        res = self.client.get(url)
        self.assertEqual(res.status_code, 200)
        self.assertCompareData(res.data, sentry_data, ["culprit", "title", "metadata"])
        res_frames = res.data["entries"][0]["data"]["values"][0]["stacktrace"]["frames"]
        frames = sentry_data["entries"][0]["data"]["values"][0]["stacktrace"]["frames"]

        for i in range(6):
            # absPath don't always match - needs fixed
            self.assertCompareData(res_frames[i], frames[i], ["absPath"])
        for res_frame, frame in zip(res_frames, frames):
            self.assertCompareData(
                res_frame,
                frame,
                ["lineNo", "function", "filename", "module", "context"],
            )
            if frame.get("vars"):
                self.assertCompareData(
                    res_frame["vars"], frame["vars"], ["exc", "request"]
                )
                if frame["vars"].get("get_response"):
                    # Memory address is different, truncate it
                    self.assertEqual(
                        res_frame["vars"]["get_response"][:-16],
                        frame["vars"]["get_response"][:-16],
                    )

        self.assertCompareData(
            res.data["entries"][0]["data"],
            sentry_data["entries"][0]["data"],
            ["env", "headers", "url", "method", "inferredContentType"],
        )

        url = reverse("issue-detail", kwargs={"pk": event.issue.pk})
        res = self.client.get(url)
        self.assertEqual(res.status_code, 200)

        data = self.get_json_data("events/test_data/django_template_error_issue.json")
        self.assertCompareData(res.data, data, ["title", "metadata"])

    def test_js_sdk_with_unix_timestamp(self):
        sdk_error, sentry_json, sentry_data = self.get_json_test_data(
            "js_event_with_unix_timestamp"
        )
        res = self.client.post(self.event_store_url, sdk_error, format="json")
        event = Event.objects.first()
        self.assertIsNotNone(event.timestamp)
        self.assertNotEqual(event.timestamp, sdk_error["timestamp"])

        event_json = event.event_json()
        self.assertCompareData(event_json, sentry_json, ["datetime", "breadcrumbs"])

        url = self.get_project_events_detail(event.pk)
        res = self.client.get(url)
        res_data = res.json()
        self.assertEqual(res_data["entries"][1].get("type"), "breadcrumbs")
        self.assertEqual(
            res_data["entries"][1],
            self.upgrade_data(sentry_data["entries"][1]),
        )

    def test_dotnet_error(self):
        # Don't mimic this test, use self.get_json_test_data instead
        sdk_error = self.get_json_data(
            "events/test_data/incoming_events/dotnet_error.json"
        )
        res = self.client.post(self.event_store_url, sdk_error, format="json")
        self.assertEqual(res.status_code, 200)
        self.assertEqual(Event.objects.count(), 1)
        event_id = res.data["id"]

        sentry_data = self.get_json_data(
            "events/test_data/oss_sentry_events/dotnet_error.json"
        )
        url = self.get_project_events_detail(event_id)
        res = self.client.get(url)
        self.assertEqual(res.status_code, 200)
        self.assertCompareData(
            res.data,
            sentry_data,
            ["eventID", "title", "culprit", "platform", "type", "metadata"],
        )
        res_exception = next(filter(is_exception, res.data["entries"]), None)
        sentry_exception = next(filter(is_exception, sentry_data["entries"]), None)
        self.assertEqual(
            res_exception["data"].get("hasSystemFrames"),
            sentry_exception["data"].get("hasSystemFrames"),
        )

    def test_php_message_event(self):
        sdk_error, sentry_json, sentry_data = self.get_json_test_data(
            "php_message_event"
        )
        res = self.client.post(self.event_store_url, sdk_error, format="json")
        event = Event.objects.first()
        self.assertEqual(res.status_code, 200)
        event_id = res.data["id"]

        event_json = event.event_json()
        self.assertCompareData(event_json, sentry_json, ["logentry"])

        sentry_data = self.get_json_data(
            "events/test_data/oss_sentry_events/php_message_event.json"
        )
        url = self.get_project_events_detail(event_id)
        res = self.client.get(url)
        self.assertEqual(res.status_code, 200)

        self.assertCompareData(
            res.data,
            sentry_data,
<<<<<<< HEAD
            ["message", "title",],
=======
            [
                "message",
                "title",
            ],
>>>>>>> fa6f7897
        )
        self.assertEqual(res.data["entries"][0], sentry_data["entries"][0])

    def test_django_message_params(self):
        sdk_error, sentry_json, sentry_data = self.get_json_test_data(
            "django_message_params"
        )
        res = self.client.post(self.event_store_url, sdk_error, format="json")
        event = Event.objects.first()
        self.assertEqual(res.status_code, 200)
        event_id = res.data["id"]

        event_json = event.event_json()
        self.assertCompareData(event_json, sentry_json, ["logentry"])

        sentry_data = self.get_json_data(
            "events/test_data/oss_sentry_events/django_message_params.json"
        )
        url = self.get_project_events_detail(event_id)
        res = self.client.get(url)
        self.assertEqual(res.status_code, 200)

        self.assertCompareData(
            res.data,
            sentry_data,
<<<<<<< HEAD
            ["message", "title",],
=======
            [
                "message",
                "title",
            ],
>>>>>>> fa6f7897
        )
        self.assertEqual(res.data["entries"][0], sentry_data["entries"][0])

    def test_csp_event(self):
        # Don't mimic this test, use self.get_jest_test_data instead
        data = mdn_sample_csp
        res = self.client.post(self.csp_store_url, data, format="json")
        self.assertEqual(res.status_code, 200)

        event_id = res.data["id"]
        url = self.get_project_events_detail(event_id)
        res = self.client.get(url)
        self.assertEqual(res.status_code, 200)
        data = self.get_json_data("events/test_data/csp_event.json")
        self.assertCompareData(res.data, data, ["title", "culprit", "type", "metadata"])
        self.assertEqual(res.data["entries"][0], data["entries"][0])
        self.assertEqual(res.data["entries"][1], data["entries"][1])

    def test_csp_event_glitchtip_key(self):
        """Check compatibility for using glitchtip_key or sentry_key interchangably"""
        key = self.project.projectkey_set.first().public_key
        csp_store_url = (
            reverse("csp_store", args=[self.project.id]) + "?glitchtip_key=" + key.hex
        )
        data = mdn_sample_csp
        res = self.client.post(csp_store_url, data, format="json")
        self.assertEqual(res.status_code, 200)
        event_id = res.data["id"]
        url = self.get_project_events_detail(event_id)
        res = self.client.get(url)
        self.assertEqual(res.status_code, 200)

    def test_message_event(self):
        """A generic message made with the Sentry SDK. Generally has less data than exceptions."""
        # Don't mimic this test, use self.get_json_test_data instead
        res = self.client.post(self.event_store_url, message, format="json")
        self.assertEqual(res.status_code, 200)

        event_id = res.data["id"]
        url = self.get_project_events_detail(event_id)
        res = self.client.get(url)
        self.assertEqual(res.status_code, 200)
        data = self.get_json_data("events/test_data/django_message_event.json")
        self.assertCompareData(
            res.data,
            data,
            ["title", "culprit", "type", "metadata", "platform", "packages"],
        )

    def test_python_logging(self):
        """Test Sentry SDK logging integration based event"""
        sdk_error, sentry_json, sentry_data = self.get_json_test_data("python_logging")
        res = self.client.post(self.event_store_url, sdk_error, format="json")
        event = Event.objects.get(pk=res.data["id"])
        event_json = event.event_json()
        res = self.client.get(self.get_project_events_detail(event.pk))

        self.assertEqual(res.status_code, 200)
        self.assertCompareData(event_json, sentry_json, ["logentry", "title"])
        self.assertCompareData(
            res.data,
            sentry_data,
            [
                "title",
                "logentry",
                "culprit",
                "type",
                "metadata",
                "platform",
                "packages",
            ],
        )

    def test_go_file_not_found(self):
        # Don't mimic this test, use self.get_jest_test_data instead
        sdk_error = self.get_json_data(
            "events/test_data/incoming_events/go_file_not_found.json"
        )
        res = self.client.post(self.event_store_url, sdk_error, format="json")
        self.assertEqual(res.status_code, 200)
        self.assertEqual(Event.objects.count(), 1)
        event_id = res.data["id"]

        sentry_data = self.get_json_data(
            "events/test_data/oss_sentry_events/go_file_not_found.json"
        )
        url = self.get_project_events_detail(event_id)
        res = self.client.get(url)
        self.assertEqual(res.status_code, 200)
        self.assertCompareData(
            res.data,
            sentry_data,
            ["title", "culprit", "type", "metadata", "platform"],
        )

    def test_very_small_event(self):
        """
        Shows a very minimalist event example. Good for seeing what data is null
        """
        # Don't mimic this test, use self.get_jest_test_data instead
        sdk_error = self.get_json_data(
            "events/test_data/incoming_events/very_small_event.json"
        )
        res = self.client.post(self.event_store_url, sdk_error, format="json")
        event_id = res.data["id"]

        sentry_data = self.get_json_data(
            "events/test_data/oss_sentry_events/very_small_event.json"
        )
        url = self.get_project_events_detail(event_id)
        res = self.client.get(url)
        self.assertEqual(res.status_code, 200)
        self.assertCompareData(
            res.data,
            sentry_data,
            ["title", "culprit", "type", "metadata", "platform", "entries"],
        )

    def test_python_zero_division(self):
        sdk_error, sentry_json, sentry_data = self.get_json_test_data(
            "python_zero_division"
        )
        res = self.client.post(self.event_store_url, sdk_error, format="json")
        event = Event.objects.get(pk=res.data["id"])
        event_json = event.event_json()
        self.assertCompareData(
            event_json,
            sentry_json,
            [
                "event_id",
                "project",
                "release",
                "dist",
                "platform",
                "level",
                "exception",
                "modules",
                "time_spent",
                "sdk",
                "type",
                "title",
                "culprit",
                "breadcrumbs",
            ],
        )
        self.assertCompareData(
            event_json["request"],
            sentry_json["request"],
            [
                "url",
                # "headers",
                "method",
                "env",
                "query_string",
                "inferred_content_type",
            ],
        )
        self.assertEqual(
            event_json["datetime"][:22],
            sentry_json["datetime"][:22],
            "Compare if datetime is almost the same",
        )

        url = self.get_project_events_detail(event.pk)
        res = self.client.get(url)
        self.assertEqual(res.status_code, 200)
        self.assertCompareData(
            res.data,
            sentry_data,
            ["title", "culprit", "type", "metadata", "platform", "packages"],
        )
        issue = event.issue
        issue.refresh_from_db()
        self.assertEqual(issue.level, LogLevel.ERROR)

    def test_dotnet_zero_division(self):
        sdk_error, sentry_json, sentry_data = self.get_json_test_data(
            "dotnet_divide_zero"
        )
        res = self.client.post(self.event_store_url, sdk_error, format="json")
        event = Event.objects.get(pk=res.data["id"])
        url = self.get_project_events_detail(event.pk)
        res = self.client.get(url)

        self.assertCompareData(event.event_json(), sentry_json, ["environment"])
        self.assertCompareData(
            res.data,
            sentry_data,
            [
                "eventID",
                "title",
                "culprit",
                "platform",
                "type",
                "metadata",
            ],
        )
        res_exception = next(filter(is_exception, res.data["entries"]), None)
        sentry_exception = next(filter(is_exception, sentry_data["entries"]), None)
        self.assertEqual(
            res_exception["data"]["values"][0]["stacktrace"]["frames"][4]["context"],
            sentry_exception["data"]["values"][0]["stacktrace"]["frames"][4]["context"],
        )
        tags = res.data.get("tags")
        browser_tag = next(filter(lambda tag: tag["key"] == "browser", tags), None)
        self.assertEqual(browser_tag["value"], "Firefox 76.0")
        environment_tag = next(
            filter(lambda tag: tag["key"] == "environment", tags), None
        )
        self.assertEqual(environment_tag["value"], "Development")

        event_json = event.event_json()
        browser_tag = next(
            filter(lambda tag: tag[0] == "browser", event_json.get("tags")), None
        )
        self.assertEqual(browser_tag[1], "Firefox 76.0")

    def test_sentry_cli_send_event_no_level(self):
        sdk_error, sentry_json, sentry_data = self.get_json_test_data(
            "sentry_cli_send_event_no_level"
        )
        res = self.client.post(self.event_store_url, sdk_error, format="json")
        event = Event.objects.get(pk=res.data["id"])
        event_json = event.event_json()
        self.assertCompareData(event_json, sentry_json, ["title", "message"])
        self.assertEqual(event_json["project"], event.issue.project_id)

        url = self.get_project_events_detail(event.pk)
        res = self.client.get(url)
        self.assertCompareData(
            res.data,
            sentry_data,
            [
                "userReport",
                "title",
                "culprit",
                "type",
                "metadata",
                "message",
                "platform",
                "previousEventID",
            ],
        )
        self.assertEqual(res.data["projectID"], event.issue.project_id)

    def test_js_error_with_context(self):
        self.project.scrub_ip_addresses = False
        self.project.save()
        sdk_error, sentry_json, sentry_data = self.get_json_test_data(
            "js_error_with_context"
        )
        res = self.client.post(
            self.event_store_url, sdk_error, format="json", REMOTE_ADDR="142.255.29.14"
        )
        event = Event.objects.get(pk=res.data["id"])
        event_json = event.event_json()
        self.assertCompareData(
            event_json, sentry_json, ["title", "message", "extra", "user"]
        )

        url = self.get_project_events_detail(event.pk)
        res = self.client.get(url)
        self.assertCompareData(res.json(), sentry_data, ["context", "user"])

    def test_small_js_error(self):
        """A small example to test stacktraces"""
        sdk_error, sentry_json, sentry_data = self.get_json_test_data("small_js_error")
        res = self.client.post(self.event_store_url, sdk_error, format="json")
        event = Event.objects.get(pk=res.data["id"])
        event_json = event.event_json()
        self.assertCompareData(
            event_json["exception"]["values"][0],
            sentry_json["exception"]["values"][0],
            ["type", "values", "exception", "abs_path"],
        )<|MERGE_RESOLUTION|>--- conflicted
+++ resolved
@@ -235,14 +235,10 @@
         self.assertCompareData(
             res.data,
             sentry_data,
-<<<<<<< HEAD
-            ["message", "title",],
-=======
             [
                 "message",
                 "title",
             ],
->>>>>>> fa6f7897
         )
         self.assertEqual(res.data["entries"][0], sentry_data["entries"][0])
 
@@ -268,14 +264,10 @@
         self.assertCompareData(
             res.data,
             sentry_data,
-<<<<<<< HEAD
-            ["message", "title",],
-=======
             [
                 "message",
                 "title",
             ],
->>>>>>> fa6f7897
         )
         self.assertEqual(res.data["entries"][0], sentry_data["entries"][0])
 
