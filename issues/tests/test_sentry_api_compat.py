--- conflicted
+++ resolved
@@ -236,14 +236,10 @@
         self.assertCompareData(
             res.data,
             sentry_data,
-<<<<<<< HEAD
-            ["message", "title",],
-=======
             [
                 "message",
                 "title",
             ],
->>>>>>> f66ffef7
         )
         self.assertEqual(res.data["entries"][0], sentry_data["entries"][0])
 
@@ -269,14 +265,10 @@
         self.assertCompareData(
             res.data,
             sentry_data,
-<<<<<<< HEAD
-            ["message", "title",],
-=======
             [
                 "message",
                 "title",
             ],
->>>>>>> f66ffef7
         )
         self.assertEqual(res.data["entries"][0], sentry_data["entries"][0])
 
