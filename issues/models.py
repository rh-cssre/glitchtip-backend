from django.conf import settings
from django.contrib.postgres.indexes import GinIndex
from django.contrib.postgres.search import SearchVectorField
from django.db import connection, models

from events.models import LogLevel
from glitchtip.base_models import CreatedModel
from glitchtip.model_utils import FromStringIntegerChoices

from .utils import base32_encode


class EventType(models.IntegerChoices):
    DEFAULT = 0, "default"
    ERROR = 1, "error"
    CSP = 2, "csp"
    TRANSACTION = 3, "transaction"


class EventStatus(FromStringIntegerChoices):
    UNRESOLVED = 0, "unresolved"
    RESOLVED = 1, "resolved"
    IGNORED = 2, "ignored"


class Issue(CreatedModel):
    """
    Sentry called this a "group". A issue is a collection of events with meta data
    such as resolved status.
    """

    # annotations Not implemented
    # assigned_to Not implemented
    culprit = models.CharField(max_length=1024, blank=True, null=True)
    has_seen = models.BooleanField(default=False)
    # is_bookmarked Not implement - is per user
    is_public = models.BooleanField(default=False)
    level = models.PositiveSmallIntegerField(
        choices=LogLevel.choices, default=LogLevel.ERROR
    )
    metadata = models.JSONField()
    tags = models.JSONField(default=dict)
    project = models.ForeignKey("projects.Project", on_delete=models.CASCADE)
    title = models.CharField(max_length=255)
    type = models.PositiveSmallIntegerField(
        choices=EventType.choices, default=EventType.DEFAULT
    )
    status = models.PositiveSmallIntegerField(
        choices=EventStatus.choices, default=EventStatus.UNRESOLVED
    )
    # See migration 0004 for trigger that sets search_vector, count, last_seen
    short_id = models.PositiveIntegerField(null=True)
    search_vector = SearchVectorField(null=True, editable=False)
    count = models.PositiveIntegerField(default=1, editable=False)
    last_seen = models.DateTimeField(auto_now_add=True, db_index=True)

    class Meta:
        unique_together = (("project", "short_id"),)
        indexes = [GinIndex(fields=["search_vector"], name="search_vector_idx")]

    def event(self):
        return self.event_set.first()

    def __str__(self):
        return self.title

    def check_for_status_update(self):
        """
        Determine if issue should regress back to unresolved
        Typically run when processing a new event related to the issue
        """
        if self.status == EventStatus.RESOLVED:
            self.status = EventStatus.UNRESOLVED
            self.save()
            # Delete notifications so that new alerts are sent for regressions
            self.notification_set.all().delete()

    def get_hex_color(self):
        if self.level == LogLevel.INFO:
            return "#4b60b4"
        elif self.level is LogLevel.WARNING:
            return "#e9b949"
        elif self.level in [LogLevel.ERROR, LogLevel.FATAL]:
            return "#e52b50"

    @property
    def short_id_display(self):
        """
        Short IDs are per project issue counters. They show as PROJECT_SLUG-ID_BASE32
        The intention is to be human readable identifiers that can reference an issue.
        """
        if self.short_id is not None:
            return f"{self.project.slug.upper()}-{base32_encode(self.short_id)}"
        return ""

    def get_detail_url(self):
        return f"{settings.GLITCHTIP_URL.geturl()}/{self.project.organization.slug}/issues/{self.pk}"

    @classmethod
    def update_index(cls, issue_id: int):
        """
        Update search index/tag aggregations
        """
        with connection.cursor() as cursor:
<<<<<<< HEAD
            cursor.execute("CALL update_issue_index(%s)", [issue_id])
=======
            cursor.execute("CALL update_issue_index(%s)", [issue_id])


class IssueHash(models.Model):
    issue = models.ForeignKey("issues.Issue", on_delete=models.CASCADE)
    # Redundant project allows for unique constraint
    project = models.ForeignKey("projects.Project", on_delete=models.CASCADE)
    value = models.UUIDField(db_index=True)

    class Meta:
        constraints = [
            models.UniqueConstraint(fields=["project", "value"], name="project hash")
        ]


class Comment(CreatedModel):
    issue = models.ForeignKey("issues.Issue", on_delete=models.CASCADE)
    user = models.ForeignKey("users.User", null=True, on_delete=models.SET_NULL)
    text = models.TextField(blank=True, null=True)

    class Meta:
        ordering = ("-created",)
>>>>>>> b70e20b2
<|MERGE_RESOLUTION|>--- conflicted
+++ resolved
@@ -102,9 +102,6 @@
         Update search index/tag aggregations
         """
         with connection.cursor() as cursor:
-<<<<<<< HEAD
-            cursor.execute("CALL update_issue_index(%s)", [issue_id])
-=======
             cursor.execute("CALL update_issue_index(%s)", [issue_id])
 
 
@@ -126,5 +123,4 @@
     text = models.TextField(blank=True, null=True)
 
     class Meta:
-        ordering = ("-created",)
->>>>>>> b70e20b2
+        ordering = ("-created",)