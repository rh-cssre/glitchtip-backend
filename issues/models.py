--- conflicted
+++ resolved
@@ -105,9 +105,6 @@
         Update search index/tag aggregations
         """
         with connection.cursor() as cursor:
-<<<<<<< HEAD
-            cursor.execute("CALL update_issue_index(%s)", [issue_id])
-=======
             cursor.execute("CALL update_issue_index(%s)", [issue_id])
 
 
@@ -117,5 +114,4 @@
     text = models.TextField(blank=True, null=True)
 
     class Meta:
-        ordering = ("-created",)
->>>>>>> da09ef16
+        ordering = ("-created",)