from django.core.management.base import BaseCommand
from model_bakery import baker
from model_bakery.random_gen import gen_json, gen_slug

from events.models import Event
from events.test_data import event_generator
from issues.models import Issue
from issues.tasks import update_search_index_issue
from organizations_ext.models import Organization
from projects.models import Project
from projects.tasks import update_event_project_hourly_statistic

from events.test_data import bulk_event_data

baker.generators.add("organizations.fields.SlugField", gen_slug)
baker.generators.add("django.db.models.JSONField", gen_json)


class Command(BaseCommand):
    help = "Create an issue with a large number of events for dev and demonstration purposes"

    def add_arguments(self, parser):
        parser.add_argument("quantity", nargs="?", type=int, default=10000)
        parser.add_argument("batch_size", nargs="?", type=int, default=10000)

    def handle(self, *args, **options):
        organization = Organization.objects.first()
        if not organization:
            organization = baker.make("organizations_ext.Organization")
        project = Project.objects.filter(organization=organization).first()
        if not project:
            project = baker.make("projects.Project", organization=organization)
        issue_data = bulk_event_data.large_event
        title = issue_data.get("title")
        culprit = issue_data.get("culprit")
        metadata = issue_data.get("metadata")
        issue, _ = Issue.objects.get_or_create(
            title=title,
            culprit=culprit,
            metadata=metadata,
            project=project,
        )

        quantity = options["quantity"]
        batch_size = options["batch_size"]

        if quantity < batch_size:
            batches = 1
        else:
            batches = quantity // batch_size

        for _ in range(batches):
            if quantity < batch_size:
                batch_size = quantity
            event_list = []
            for _ in range(batch_size):
                event = Event(
                    data=event_generator.make_event_unique(bulk_event_data.large_event),
                    issue=issue,
                )
                event_list.append(event)
            Event.objects.bulk_create(event_list)
            quantity -= batch_size

        update_search_index_issue(args=[issue.pk])
<<<<<<< HEAD
=======
        update_event_project_hourly_statistic(args=[project.pk, event.created])
>>>>>>> f9b6d86b
        self.stdout.write(
            self.style.SUCCESS('Successfully created "%s" events' % options["quantity"])
        )<|MERGE_RESOLUTION|>--- conflicted
+++ resolved
@@ -63,10 +63,7 @@
             quantity -= batch_size
 
         update_search_index_issue(args=[issue.pk])
-<<<<<<< HEAD
-=======
         update_event_project_hourly_statistic(args=[project.pk, event.created])
->>>>>>> f9b6d86b
         self.stdout.write(
             self.style.SUCCESS('Successfully created "%s" events' % options["quantity"])
         )