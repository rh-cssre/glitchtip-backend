--- conflicted
+++ resolved
@@ -49,9 +49,6 @@
     Useful for mitigating excessive DB updates on rapidly recurring issues.
     Usage: update_search_index_issue(args=[issue_id], countdown=10)
     """
-<<<<<<< HEAD
-    Issue.update_index(issue_id)
-=======
     Issue.update_index(issue_id)
 
 
@@ -60,5 +57,4 @@
     The GIN index on the issues table grows indefinitely, it needs reindexed regularly
     """
     with connection.cursor() as cursor:
-        cursor.execute("REINDEX TABLE CONCURRENTLY issues_issue")
->>>>>>> 48d591db
+        cursor.execute("REINDEX TABLE CONCURRENTLY issues_issue")