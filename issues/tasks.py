--- conflicted
+++ resolved
@@ -50,9 +50,6 @@
     Useful for mitigating excessive DB updates on rapidly recurring issues.
     Usage: update_search_index_issue(args=[issue_id], countdown=10)
     """
-<<<<<<< HEAD
-    Issue.update_index(issue_id)
-=======
     Issue.update_index(issue_id)
 
 
@@ -62,5 +59,4 @@
     The GIN index on the issues table grows indefinitely, it needs reindexed regularly
     """
     with connection.cursor() as cursor:
-        cursor.execute("REINDEX TABLE CONCURRENTLY issues_issue")
->>>>>>> eaa065f2
+        cursor.execute("REINDEX TABLE CONCURRENTLY issues_issue")