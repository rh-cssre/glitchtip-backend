--- conflicted
+++ resolved
@@ -31,10 +31,6 @@
 RUN if [ "$COLLECT_STATIC" != "" ] ; then SECRET_KEY=ci ./manage.py collectstatic --noinput; fi
 
 RUN useradd -u 5000 app && chown app:app /code && chown app:app /code/uploads
-<<<<<<< HEAD
-RUN mkdir -p /code/var/run/
-=======
->>>>>>> 52ccb1ba
 USER app:app
 
 CMD ["./bin/start.sh"]