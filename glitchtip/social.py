--- conflicted
+++ resolved
@@ -1,15 +1,10 @@
 from allauth.account import app_settings as allauth_account_settings
 from allauth.account.adapter import DefaultAccountAdapter
-from allauth.account import app_settings as allauth_settings
 from allauth.account.auth_backends import AuthenticationBackend
 from allauth.socialaccount.adapter import DefaultSocialAccountAdapter, get_adapter
 from allauth.socialaccount.helpers import complete_social_login
-<<<<<<< HEAD
-from allauth.socialaccount.providers.oauth2.client import OAuth2Client
-=======
 from allauth.socialaccount.providers.oauth2.client import OAuth2Client, OAuth2Error
 from allauth.socialaccount.providers.openid_connect.views import OpenIDConnectAdapter
->>>>>>> 6a34b26d
 from dj_rest_auth.registration.serializers import (
     SocialLoginSerializer as BaseSocialLoginSerializer,
 )
@@ -24,10 +19,7 @@
 from rest_framework.response import Response
 
 from users.utils import is_user_registration_open
-<<<<<<< HEAD
-=======
-
->>>>>>> 6a34b26d
+
 from .constants import SOCIAL_ADAPTER_MAP
 
 DOMAIN = settings.GLITCHTIP_URL.geturl()
@@ -92,10 +84,6 @@
         if not adapter_class:
             raise serializers.ValidationError(_("Define adapter_class in view"))
 
-<<<<<<< HEAD
-        adapter = adapter_class(request)
-        app = adapter.get_provider().get_app(request)
-=======
         # The OIDC provider has a dynamic provider id. Fetch it from the request.
         if adapter_class == OpenIDConnectAdapter:
             provider = request.resolver_match.captured_kwargs.get("provider")
@@ -103,7 +91,6 @@
         else:
             adapter = adapter_class(request)
         app = adapter.get_provider().app
->>>>>>> 6a34b26d
 
         access_token = attrs.get("access_token")
         code = attrs.get("code")
@@ -137,9 +124,6 @@
                 headers=adapter.headers,
                 basic_auth=adapter.basic_auth,
             )
-<<<<<<< HEAD
-            token = client.get_access_token(code)
-=======
             try:
                 token = client.get_access_token(code)
             except OAuth2Error as ex:
@@ -147,7 +131,6 @@
                     _("Failed to exchange code for access token")
                 ) from ex
 
->>>>>>> 6a34b26d
             access_token = token["access_token"]
             tokens_to_parse = {"access_token": access_token}
 
@@ -163,16 +146,12 @@
         social_token.app = app
 
         try:
-<<<<<<< HEAD
-            login = self.get_social_login(adapter, app, social_token, token)
-=======
             if adapter.provider_id == "google" and not code:
                 login = self.get_social_login(
                     adapter, app, social_token, response={"id_token": id_token}
                 )
             else:
                 login = self.get_social_login(adapter, app, social_token, token)
->>>>>>> 6a34b26d
             ret = complete_social_login(request, login)
         except HTTPError:
             raise serializers.ValidationError(_("Incorrect value"))
@@ -181,11 +160,7 @@
             raise serializers.ValidationError(ret.content)
 
         if not login.is_existing:
-<<<<<<< HEAD
-            if allauth_settings.UNIQUE_EMAIL:
-=======
             if allauth_account_settings.UNIQUE_EMAIL:
->>>>>>> 6a34b26d
                 account_exists = (
                     get_user_model()
                     .objects.filter(
@@ -203,10 +178,7 @@
             else:
                 login.lookup()
                 login.save(request, connect=True)
-<<<<<<< HEAD
-=======
                 self.post_signup(login, attrs)
->>>>>>> 6a34b26d
 
         attrs["user"] = login.account.user
 
