--- conflicted
+++ resolved
@@ -99,12 +99,9 @@
 # Freezes acceptance of new events, for use during db maintenance
 MAINTENANCE_EVENT_FREEZE = env.bool("MAINTENANCE_EVENT_FREEZE", False)
 
-<<<<<<< HEAD
-=======
 # Allows saving of spans on transactions.
 ENABLE_PERFORMANCE_SPANS = env.bool("ENABLE_PERFORMANCE_SPANS", True)
 
->>>>>>> f9b6d86b
 # For development purposes only, prints out inbound event store json
 EVENT_STORE_DEBUG = env.bool("EVENT_STORE_DEBUG", False)
 
@@ -131,7 +128,11 @@
 
 # Ignore whitenoise served static routes
 def traces_sampler(sampling_context):
-    if sampling_context.get("wsgi_environ", {}).get("PATH_INFO", "").startswith(STATIC_URL):
+    if (
+        sampling_context.get("wsgi_environ", {})
+        .get("PATH_INFO", "")
+        .startswith(STATIC_URL)
+    ):
         return 0.0
     return SENTRY_TRACES_SAMPLE_RATE
 
@@ -300,7 +301,9 @@
     str,
     ["'self'", "'unsafe-inline'", "https://fonts.googleapis.com"],
 )
-CSP_FONT_SRC = env.list("CSP_FONT_SRC", str, ["'self'", "https://fonts.gstatic.com", "data:"])
+CSP_FONT_SRC = env.list(
+    "CSP_FONT_SRC", str, ["'self'", "https://fonts.gstatic.com", "data:"]
+)
 # Redoc requires blob
 CSP_WORKER_SRC = env.list("CSP_WORKER_SRC", str, ["'self'", "blob:"])
 
@@ -343,7 +346,9 @@
 # Database
 # https://docs.djangoproject.com/en/dev/ref/settings/#databases
 
-DATABASES = {"default": env.db(default="postgres://postgres:postgres@postgres:5432/postgres")}
+DATABASES = {
+    "default": env.db(default="postgres://postgres:postgres@postgres:5432/postgres")
+}
 # Support setting DATABASES in parts in order to get values from the postgresql helm chart
 DATABASE_HOST = env.str("DATABASE_HOST", None)
 DATABASE_PASSWORD = env.str("DATABASE_PASSWORD", None)
@@ -366,7 +371,9 @@
     REDIS_DATABASE = env.str("REDIS_DATABASE", "0")
     REDIS_PASSWORD = env.str("REDIS_PASSWORD", None)
     if REDIS_PASSWORD:
-        REDIS_URL = f"redis://:{REDIS_PASSWORD}@{REDIS_HOST}:{REDIS_PORT}/{REDIS_DATABASE}"
+        REDIS_URL = (
+            f"redis://:{REDIS_PASSWORD}@{REDIS_HOST}:{REDIS_PORT}/{REDIS_DATABASE}"
+        )
     else:
         REDIS_URL = f"redis://{REDIS_HOST}:{REDIS_PORT}/{REDIS_DATABASE}"
 else:
@@ -383,18 +390,10 @@
 if socket_timeout := env.int("CELERY_BROKER_SOCKET_TIMEOUT", None):
     CELERY_BROKER_TRANSPORT_OPTIONS["socket_timeout"] = socket_timeout
 if broker_sentinel_password := env.str("CELERY_BROKER_SENTINEL_KWARGS_PASSWORD", None):
-<<<<<<< HEAD
-    CELERY_BROKER_TRANSPORT_OPTIONS["sentinel_kwargs"] = {"password": broker_sentinel_password}
-
-CELERY_RESULT_BACKEND = "django-db"
-CELERY_RESULT_EXTENDED = True
-CELERY_CACHE_BACKEND = "django-cache"
-=======
     CELERY_BROKER_TRANSPORT_OPTIONS["sentinel_kwargs"] = {
         "password": broker_sentinel_password
     }
 
->>>>>>> f9b6d86b
 CELERY_BEAT_SCHEDULE = {
     "send-alert-notifications": {
         "task": "alerts.tasks.process_event_alerts",
@@ -440,13 +439,6 @@
         cache_sentinel_host, cache_sentinel_port = cache_sentinel_url.split(":")
         SENTINELS = [(cache_sentinel_host, int(cache_sentinel_port))]
     except ValueError as err:
-<<<<<<< HEAD
-        raise ImproperlyConfigured("Invalid cache redis sentinel url, format is host:port") from err
-    DJANGO_REDIS_CONNECTION_FACTORY = "django_redis.pool.SentinelConnectionFactory"
-    CACHES["default"]["OPTIONS"]["SENTINELS"] = SENTINELS
-if cache_sentinel_password := env.str("CACHE_SENTINEL_PASSWORD", None):
-    CACHES["default"]["OPTIONS"]["SENTINEL_KWARGS"] = {"password": cache_sentinel_password}
-=======
         raise ImproperlyConfigured(
             "Invalid cache redis sentinel url, format is host:port"
         ) from err
@@ -456,7 +448,6 @@
     CACHES["default"]["OPTIONS"]["SENTINEL_KWARGS"] = {
         "password": cache_sentinel_password
     }
->>>>>>> f9b6d86b
 
 
 if os.environ.get("SESSION_ENGINE"):
@@ -518,7 +509,9 @@
 GS_PROJECT_ID = env("GS_PROJECT_ID")
 
 if AWS_S3_ENDPOINT_URL:
-    MEDIA_URL = env.str("MEDIA_URL", "https://%s/%s/" % (AWS_S3_ENDPOINT_URL, AWS_LOCATION))
+    MEDIA_URL = env.str(
+        "MEDIA_URL", "https://%s/%s/" % (AWS_S3_ENDPOINT_URL, AWS_LOCATION)
+    )
     DEFAULT_FILE_STORAGE = "storages.backends.s3boto3.S3Boto3Storage"
 else:
     MEDIA_URL = "media/"
@@ -530,13 +523,9 @@
 ]
 STATIC_ROOT = path("static/")
 STATICFILES_STORAGE = env("STATICFILES_STORAGE")
-<<<<<<< HEAD
-EMAIL_BACKEND = env.str("EMAIL_BACKEND", default="django.core.mail.backends.smtp.EmailBackend")
-=======
 EMAIL_BACKEND = env.str(
     "EMAIL_BACKEND", default="django.core.mail.backends.smtp.EmailBackend"
 )
->>>>>>> f9b6d86b
 if os.getenv("EMAIL_HOST_USER"):
     EMAIL_HOST_USER = env.str("EMAIL_HOST_USER")
 if os.getenv("EMAIL_HOST_PASSWORD"):
@@ -584,7 +573,9 @@
 
     SOCIALACCOUNT_PROVIDERS["keycloak"] = {
         "KEYCLOAK_URL": KEYCLOAK_URL.geturl(),
-        "KEYCLOAK_REALM": env.str("SOCIALACCOUNT_PROVIDERS_keycloak_KEYCLOAK_REALM", None),
+        "KEYCLOAK_REALM": env.str(
+            "SOCIALACCOUNT_PROVIDERS_keycloak_KEYCLOAK_REALM", None
+        ),
         "KEYCLOAK_URL_ALT": alt_url,
     }
 
@@ -622,29 +613,20 @@
 REST_AUTH_TOKEN_MODEL = None
 REST_AUTH_TOKEN_CREATOR = "users.utils.noop_token_creator"
 
-<<<<<<< HEAD
-=======
 # Remove in GlitchTip4.0
 if "ENABLE_OPEN_USER_REGISTRATION" in os.environ:
     warnings.warn(
         "ENABLE_OPEN_USER_REGISTRATION is deprecated. Set ENABLE_ORGANIZATION_CREATION instead.",
         DeprecationWarning,
     )
->>>>>>> f9b6d86b
 ENABLE_USER_REGISTRATION = env.bool("ENABLE_USER_REGISTRATION", True)
 ENABLE_ORGANIZATION_CREATION = env.bool(
     "ENABLE_OPEN_USER_REGISTRATION", env.bool("ENABLE_ORGANIZATION_CREATION", False)
 )
 
-<<<<<<< HEAD
-REST_AUTH_REGISTER_PERMISSION_CLASSES = (("glitchtip.permissions.UserRegistrationPermission"),)
-# Enables login urls for glitchtip backend
-ENABLE_LOGIN_FORM = env.bool("ENABLE_LOGIN_FORM", False)
-=======
 REST_AUTH_REGISTER_PERMISSION_CLASSES = (
     ("glitchtip.permissions.UserRegistrationPermission"),
 )
->>>>>>> f9b6d86b
 
 AUTHENTICATION_BACKENDS = (
     # Needed to login by username in Django admin, regardless of `allauth`
@@ -777,7 +759,9 @@
     CELERY_TASK_ALWAYS_EAGER = True
     STATICFILES_STORAGE = None
     # https://github.com/evansd/whitenoise/issues/215
-    warnings.filterwarnings("ignore", message="No directory at", module="whitenoise.base")
+    warnings.filterwarnings(
+        "ignore", message="No directory at", module="whitenoise.base"
+    )
 if CELERY_TASK_ALWAYS_EAGER:
     CACHES = {
         "default": {
