"""
Django settings for GlitchTip project.

For more information on this file, see
https://docs.djangoproject.com/en/dev/topics/settings/

For the full list of settings and their values, see
https://docs.djangoproject.com/en/dev/ref/settings/
"""

import logging
import os
import sys
import warnings

import environ
import sentry_sdk
from celery.schedules import crontab
from corsheaders.defaults import default_headers
from django.conf import global_settings
from django.core.exceptions import ImproperlyConfigured
from sentry_sdk.integrations.django import DjangoIntegration

env = environ.FileAwareEnv(
    ALLOWED_HOSTS=(list, ["*"]),
    DEFAULT_FILE_STORAGE=(str, None),
    AWS_ACCESS_KEY_ID=(str, None),
    AWS_SECRET_ACCESS_KEY=(str, None),
    AWS_STORAGE_BUCKET_NAME=(str, None),
    AWS_S3_ENDPOINT_URL=(str, None),
    AWS_LOCATION=(str, ""),
    AZURE_ACCOUNT_NAME=(str, None),
    AZURE_ACCOUNT_KEY=(str, None),
    AZURE_CONTAINER=(str, None),
    AZURE_URL_EXPIRATION_SECS=(int, None),
    GS_BUCKET_NAME=(str, None),
    GS_PROJECT_ID=(str, None),
    DEBUG=(bool, False),
    DEBUG_TOOLBAR=(bool, False),
    STATIC_URL=(str, "/"),
    STATICFILES_STORAGE=(
        str,
        "whitenoise.storage.CompressedManifestStaticFilesStorage",
    ),
    ENABLE_OBSERVABILITY_API=(bool, False),
)
path = environ.Path()

# Build paths inside the project like this: os.path.join(BASE_DIR, ...)
BASE_DIR = os.path.dirname(os.path.dirname(os.path.abspath(__file__)))


# Quick-start development settings - unsuitable for production
# See https://docs.djangoproject.com/en/dev/howto/deployment/checklist/

# SECURITY WARNING: keep the secret key used in production secret!
SECRET_KEY = env.str("SECRET_KEY", "change_me")

# SECURITY WARNING: don't run with debug turned on in production!
DEBUG = env("DEBUG")

# Enable only for running end to end testing. Debug must be True to use.
ENABLE_TEST_API = env.bool("ENABLE_TEST_API", False)
if DEBUG is False:
    ENABLE_TEST_API = False

ALLOWED_HOSTS = env("ALLOWED_HOSTS")
# Necessary for kubernetes health checks
POD_IP = env.str("POD_IP", default=None)
if POD_IP:
    ALLOWED_HOSTS.append(POD_IP)


ENVIRONMENT = env.str("ENVIRONMENT", None)
GLITCHTIP_VERSION = env.str("GLITCHTIP_VERSION", "0.0.0-unknown")

# Used in email and DSN generation. Set to full domain such as https://glitchtip.example.com
default_url = env.str(
    "APP_URL", env.str("GLITCHTIP_DOMAIN", "http://localhost:8000")
)  # DigitalOcean App Platform uses APP_URL
GLITCHTIP_URL = env.url("GLITCHTIP_URL", default_url)
if GLITCHTIP_URL.scheme not in ["http", "https"]:
    raise ImproperlyConfigured("GLITCHTIP_DOMAIN must start with http or https")


DATA_UPLOAD_MAX_MEMORY_SIZE = 4294967295  # TMP REMOVE THIS
# Limits size (in bytes) of uncompressed event payloads. Mitigates DOS risk.
GLITCHTIP_MAX_UNZIPPED_PAYLOAD_SIZE = env.int(
    "GLITCHTIP_MAX_UNZIPPED_PAYLOAD_SIZE", global_settings.DATA_UPLOAD_MAX_MEMORY_SIZE
)

# Events and associated data older than this will be deleted from the database
GLITCHTIP_MAX_EVENT_LIFE_DAYS = env.int("GLITCHTIP_MAX_EVENT_LIFE_DAYS", default=90)
GLITCHTIP_MAX_UPTIME_CHECK_LIFE_DAYS = env.int(
    "GLITCHTIP_MAX_UPTIME_CHECK_LIFE_DAYS", default=GLITCHTIP_MAX_EVENT_LIFE_DAYS
)
GLITCHTIP_MAX_TRANSACTION_EVENT_LIFE_DAYS = env.int(
    "GLITCHTIP_MAX_TRANSACTION_EVENT_LIFE_DAYS", default=GLITCHTIP_MAX_EVENT_LIFE_DAYS
)
# Defaults to twice as long as event life
GLITCHTIP_MAX_FILE_LIFE_DAYS = env.int(
    "GLITCHTIP_MAX_EVENT_LIFE_DAYS", default=GLITCHTIP_MAX_EVENT_LIFE_DAYS * 2
)

# Freezes acceptance of new events, for use during db maintenance
MAINTENANCE_EVENT_FREEZE = env.bool("MAINTENANCE_EVENT_FREEZE", False)

<<<<<<< HEAD
=======
# Allows saving of spans on transactions.
ENABLE_PERFORMANCE_SPANS = env.bool("ENABLE_PERFORMANCE_SPANS", False)

>>>>>>> 27649e12
# For development purposes only, prints out inbound event store json
EVENT_STORE_DEBUG = env.bool("EVENT_STORE_DEBUG", False)

# Static files (CSS, JavaScript, Images)
# https://docs.djangoproject.com/en/dev/howto/static-files/
STATIC_URL = "/static/"


# GlitchTip can track GlitchTip's own errors.
# If enabling this, use a different server to avoid infinite loops.
def before_send(event, hint):
    """Don't log django.DisallowedHost errors in Sentry."""
    if "log_record" in hint:
        if hint["log_record"].name == "django.security.DisallowedHost":
            return None

    return event


SENTRY_DSN = env.str("SENTRY_DSN", None)
# Optionally allow a different DSN for the frontend
SENTRY_FRONTEND_DSN = env.str("SENTRY_FRONTEND_DSN", SENTRY_DSN)
# Set traces_sample_rate to 1.0 to capture 100%. Recommended to keep this value low.
SENTRY_TRACES_SAMPLE_RATE = env.float("SENTRY_TRACES_SAMPLE_RATE", 0.1)


# Ignore whitenoise served static routes
def traces_sampler(sampling_context):
    if sampling_context.get("wsgi_environ", {}).get("PATH_INFO", "").startswith(STATIC_URL):
        return 0.0
    return SENTRY_TRACES_SAMPLE_RATE


if SENTRY_DSN:
    release = "glitchtip@" + GLITCHTIP_VERSION if GLITCHTIP_VERSION else None
    sentry_sdk.init(
        dsn=SENTRY_DSN,
        integrations=[DjangoIntegration()],
        before_send=before_send,
        release=release,
        environment=ENVIRONMENT,
        auto_session_tracking=False,
        traces_sample_rate=SENTRY_TRACES_SAMPLE_RATE,
        traces_sampler=traces_sampler,
    )


def show_toolbar(request):
    return env("DEBUG_TOOLBAR")


DEBUG_TOOLBAR = env("DEBUG_TOOLBAR")
DEBUG_TOOLBAR_CONFIG = {"SHOW_TOOLBAR_CALLBACK": show_toolbar}
DEBUG_TOOLBAR_PANELS = [
    "debug_toolbar.panels.versions.VersionsPanel",
    "debug_toolbar.panels.timer.TimerPanel",
    "debug_toolbar.panels.settings.SettingsPanel",
    "debug_toolbar.panels.headers.HeadersPanel",
    "debug_toolbar.panels.request.RequestPanel",
    "debug_toolbar.panels.sql.SQLPanel",
]

# Application definition
# Conditionally load to workaround unnecessary memory usage in celery/beat
WEB_INSTALLED_APPS = [
    "django_rest_mfa.mfa_admin",
    "django.contrib.admin",
    "django.contrib.sessions",
    "django.contrib.messages",
    "django.contrib.staticfiles",
    "django_filters",
    "rest_framework",
]


INSTALLED_APPS = [
    "django.contrib.auth",
    "django.contrib.contenttypes",
    "django.contrib.postgres",
    "psqlextra",
    "django_prometheus",
    "allauth",
    "allauth.account",
    "allauth.socialaccount",
    "allauth.socialaccount.providers.digitalocean",
    "allauth.socialaccount.providers.gitea",
    "allauth.socialaccount.providers.github",
    "allauth.socialaccount.providers.gitlab",
    "allauth.socialaccount.providers.google",
    "allauth.socialaccount.providers.microsoft",
    "allauth.socialaccount.providers.nextcloud",
    "allauth.socialaccount.providers.openid_connect",
    "anymail",
    "corsheaders",
    "django_extensions",
    "django_rest_mfa",
]
if DEBUG_TOOLBAR:
    INSTALLED_APPS.append("debug_toolbar")
INSTALLED_APPS += [
    "dj_rest_auth",
    "dj_rest_auth.registration",
<<<<<<< HEAD
=======
    # "apps.issue_events",
>>>>>>> 27649e12
    "import_export",
    "storages",
    "glitchtip",
    "alerts",
    "api_tokens",
    "ninja",
    "environments",
    "files",
    "organizations_ext",
    "events",
    "issues",
    "users",
    "user_reports",
    "glitchtip.importer",
    "glitchtip.uptime",
    "performance",
    "projects",
    "teams",
    "releases",
    "difs",
]


IS_CELERY = env.bool("IS_CELERY", False)
if not IS_CELERY:
    INSTALLED_APPS = WEB_INSTALLED_APPS + INSTALLED_APPS

# Ensure no one uses runsslserver in production
if SECRET_KEY == "change_me" and DEBUG is True:
    INSTALLED_APPS += ["sslserver"]

ENABLE_OBSERVABILITY_API = env("ENABLE_OBSERVABILITY_API")
# Workaround https://github.com/korfuri/django-prometheus/issues/34
PROMETHEUS_EXPORT_MIGRATIONS = False
# https://github.com/korfuri/django-prometheus/blob/master/documentation/exports.md#exporting-metrics-in-a-wsgi-application-with-multiple-processes-per-process
if start_port := env.int("METRICS_START_PORT", None):
    PROMETHEUS_METRICS_EXPORT_PORT_RANGE = range(
        start_port, start_port + env.int("UWSGI_WORKERS", 1)
    )

MIDDLEWARE = [
    "django.middleware.security.SecurityMiddleware",
    "django.contrib.sessions.middleware.SessionMiddleware",
    "corsheaders.middleware.CorsMiddleware",
    "csp.middleware.CSPMiddleware",
    "django.middleware.clickjacking.XFrameOptionsMiddleware",
    "whitenoise.middleware.WhiteNoiseMiddleware",
]
if DEBUG_TOOLBAR:
    MIDDLEWARE.append("debug_toolbar.middleware.DebugToolbarMiddleware")
MIDDLEWARE += [
    "django.middleware.common.CommonMiddleware",
    "django.middleware.csrf.CsrfViewMiddleware",
    "django.contrib.auth.middleware.AuthenticationMiddleware",
    "django.contrib.messages.middleware.MessageMiddleware",
    "django.middleware.clickjacking.XFrameOptionsMiddleware",
    "sentry.middleware.proxy.DecompressBodyMiddleware",
    "django.middleware.locale.LocaleMiddleware",
    "allauth.account.middleware.AccountMiddleware",
]

if ENABLE_OBSERVABILITY_API:
    MIDDLEWARE.insert(0, "django_prometheus.middleware.PrometheusBeforeMiddleware")
    MIDDLEWARE.append("django_prometheus.middleware.PrometheusAfterMiddleware")

ROOT_URLCONF = "glitchtip.urls"

TEMPLATES = [
    {
        "BACKEND": "django.template.backends.django.DjangoTemplates",
        "DIRS": [path("dist"), path("templates")],
        "APP_DIRS": True,
        "OPTIONS": {
            "context_processors": [
                "django.template.context_processors.debug",
                "django.template.context_processors.request",
                "django.contrib.auth.context_processors.auth",
                "django.contrib.messages.context_processors.messages",
            ],
        },
    },
]

WSGI_APPLICATION = "glitchtip.wsgi.application"

CORS_ORIGIN_ALLOW_ALL = env.bool("CORS_ORIGIN_ALLOW_ALL", True)
CORS_ORIGIN_WHITELIST = env.tuple("CORS_ORIGIN_WHITELIST", str, default=())
CORS_ALLOW_HEADERS = list(default_headers) + [
    "x-sentry-auth",
]

BILLING_ENABLED = False
if env.str("STRIPE_TEST_PUBLIC_KEY", None) or env.str("STRIPE_LIVE_PUBLIC_KEY", None):
    BILLING_ENABLED = True

# Set to chatwoot website token to enable live help widget. Assumes app.chatwoot.com.
CHATWOOT_WEBSITE_TOKEN = env.str("CHATWOOT_WEBSITE_TOKEN", None)
CHATWOOT_IDENTITY_TOKEN = env.str("CHATWOOT_IDENTITY_TOKEN", None)

CSRF_TRUSTED_ORIGINS = env.list("CSRF_TRUSTED_ORIGINS", str, [])
SECURE_BROWSER_XSS_FILTER = True
CSP_DEFAULT_SRC = env.list("CSP_DEFAULT_SRC", str, ["'self'"])
CSP_STYLE_SRC = env.list(
    "CSP_STYLE_SRC", str, ["'self'", "'unsafe-inline'", "https://fonts.googleapis.com"]
)
CSP_STYLE_SRC_ELEM = env.list(
    "CSP_STYLE_SRC_ELEM",
    str,
    ["'self'", "'unsafe-inline'", "https://fonts.googleapis.com"],
)
CSP_FONT_SRC = env.list("CSP_FONT_SRC", str, ["'self'", "https://fonts.gstatic.com", "data:"])
# Redoc requires blob
CSP_WORKER_SRC = env.list("CSP_WORKER_SRC", str, ["'self'", "blob:"])

# Enable Chatwoot only when configured
default_connect_src = ["'self'", "https://*.glitchtip.com"]
if CHATWOOT_WEBSITE_TOKEN:
    default_connect_src.append("https://app.chatwoot.com")
CSP_CONNECT_SRC = env.list("CSP_CONNECT_SRC", str, default_connect_src)

# Enable stripe by default only when configured
stripe_domain = "https://js.stripe.com"
default_script_src = ["'self'", "https://*.glitchtip.com"]
default_frame_src = ["'self'"]
if BILLING_ENABLED:
    default_script_src.append(stripe_domain)
    default_frame_src.append(stripe_domain)

CSP_SCRIPT_SRC = env.list("CSP_SCRIPT_SRC", str, default_script_src)
CSP_IMG_SRC = env.list("CSP_IMG_SRC", str, ["'self'"])
CSP_FRAME_SRC = env.list("CSP_FRAME_SRC", str, default_frame_src)
# Consider tracking CSP reports with GlitchTip itself
CSP_REPORT_URI = env.tuple("CSP_REPORT_URI", str, None)
CSP_REPORT_ONLY = env.bool("CSP_REPORT_ONLY", False)
SECURE_HSTS_SECONDS = env.int("SECURE_HSTS_SECONDS", 0)
SECURE_HSTS_PRELOAD = env.bool("SECURE_HSTS_PRELOAD", False)
SECURE_HSTS_INCLUDE_SUBDOMAINS = env.bool("SECURE_HSTS_INCLUDE_SUBDOMAINS", False)
SESSION_COOKIE_SECURE = env.bool("SESSION_COOKIE_SECURE", False)
SESSION_COOKIE_SAMESITE = env.str("SESSION_COOKIE_SAMESITE", "Lax")

DEFAULT_FROM_EMAIL = env.str("DEFAULT_FROM_EMAIL", "webmaster@localhost")

ANYMAIL_SETTINGS = [
    "MAILGUN_API_KEY",
    "MAILGUN_SENDER_DOMAIN",
    "MAILGUN_API_URL",
    "MAILGUN_WEBHOOK_SIGNING_KEY",
    "SENDGRID_API_KEY",
    "SENDGRID_API_URL",
    "POSTMARK_SERVER_TOKEN",
    "POSTMARK_API_URL",
    "MANDRILL_API_KEY",
    "MANDRILL_WEBHOOK_KEY",
    "MANDRILL_WEBHOOK_URL",
    "MANDRILL_API_URL",
    "SENDINBLUE_API_KEY",
    "SENDINBLUE_API_URL",
    "MAILJET_API_KEY",
    "MAILJET_SECRET_KEY",
    "MAILJET_API_URL",
    "POSTAL_API_KEY",
    "POSTAL_API_URL",
    "POSTAL_WEBHOOK_KEY",
    "SPARKPOST_API_KEY",
    "SPARKPOST_API_URL",
    "SPARKPOST_TRACK_INITIAL_OPEN_AS_OPENED",
]

ANYMAIL = {
    anymail_var: env.str(anymail_var)
    for anymail_var in ANYMAIL_SETTINGS
    if anymail_var in os.environ
}

ACCOUNT_EMAIL_SUBJECT_PREFIX = env.str("ACCOUNT_EMAIL_SUBJECT_PREFIX", "")

# Database
# https://docs.djangoproject.com/en/dev/ref/settings/#databases

DATABASES = {"default": env.db(default="postgres://postgres:postgres@postgres:5432/postgres")}
# Support setting DATABASES in parts in order to get values from the postgresql helm chart
DATABASE_HOST = env.str("DATABASE_HOST", None)
DATABASE_PASSWORD = env.str("DATABASE_PASSWORD", None)
if DATABASE_HOST and DATABASE_PASSWORD:
    DATABASES["default"] = {
        "NAME": env.str("DATABASE_NAME", "postgres"),
        "USER": env.str("DATABASE_USER", "postgres"),
        "PASSWORD": DATABASE_PASSWORD,
        "HOST": DATABASE_HOST,
        "PORT": env.str("DATABASE_PORT", "5432"),
        "CONN_MAX_AGE": env.int("DATABASE_CONN_MAX_AGE", 0),
        "CONN_HEALTH_CHECKS": env.bool("DATABASE_CONN_HEALTH_CHECKS", False),
    }
DATABASES["default"]["ENGINE"] = "psqlextra.backend"
PSQLEXTRA_PARTITIONING_MANAGER = "glitchtip.partitioning.manager"

DEFAULT_AUTO_FIELD = "django.db.models.BigAutoField"

# We need to support both url and broken out host to support helm redis chart
REDIS_HOST = env.str("REDIS_HOST", None)
if REDIS_HOST:
    REDIS_PORT = env.str("REDIS_PORT", "6379")
    REDIS_DATABASE = env.str("REDIS_DATABASE", "0")
    REDIS_PASSWORD = env.str("REDIS_PASSWORD", None)
    if REDIS_PASSWORD:
        REDIS_URL = f"redis://:{REDIS_PASSWORD}@{REDIS_HOST}:{REDIS_PORT}/{REDIS_DATABASE}"
    else:
        REDIS_URL = f"redis://{REDIS_HOST}:{REDIS_PORT}/{REDIS_DATABASE}"
else:
    REDIS_URL = env.str("REDIS_URL", "redis://redis:6379/0")
REDIS_RETRY = env.bool("REDIS_RETRY", True)
REDIS_MAX_CONNECTIONS = env.int("REDIS_MAX_CONNECTIONS", 100)
CELERY_BROKER_URL = env.str("CELERY_BROKER_URL", REDIS_URL)
CELERY_BROKER_TRANSPORT_OPTIONS = {
    "fanout_prefix": True,
    "fanout_patterns": True,
    "retry_on_timeout": REDIS_RETRY,
    "max_connections": REDIS_MAX_CONNECTIONS,
}
<<<<<<< HEAD
=======
CELERY_REDIS_RETRY_ON_TIMEOUT = REDIS_RETRY
CELERY_REDIS_MAX_CONNECTIONS = REDIS_MAX_CONNECTIONS
>>>>>>> 27649e12
if CELERY_BROKER_URL.startswith("sentinel"):
    CELERY_BROKER_TRANSPORT_OPTIONS["master_name"] = env.str(
        "CELERY_BROKER_MASTER_NAME", "mymaster"
    )
if socket_timeout := env.int("CELERY_BROKER_SOCKET_TIMEOUT", None):
    CELERY_BROKER_TRANSPORT_OPTIONS["socket_timeout"] = socket_timeout
if broker_sentinel_password := env.str("CELERY_BROKER_SENTINEL_KWARGS_PASSWORD", None):
<<<<<<< HEAD
    CELERY_BROKER_TRANSPORT_OPTIONS["sentinel_kwargs"] = {"password": broker_sentinel_password}

CELERY_RESULT_BACKEND = "django-db"
CELERY_RESULT_EXTENDED = True
CELERY_CACHE_BACKEND = "django-cache"
=======
    CELERY_BROKER_TRANSPORT_OPTIONS["sentinel_kwargs"] = {
        "password": broker_sentinel_password
    }

# Time in seconds to debounce some frequently run tasks
TASK_DEBOUNCE_DELAY = env.int("TASK_DEBOUNCE_DELAY", 30)
UPTIME_CHECK_INTERVAL = 10
>>>>>>> 27649e12
CELERY_BEAT_SCHEDULE = {
    "send-alert-notifications": {
        "task": "alerts.tasks.process_event_alerts",
        "schedule": 60,
    },
    "cleanup-old-events": {
        "task": "issues.tasks.cleanup_old_events",
        "schedule": crontab(hour=5, minute=0),
    },
    "reindex-issues-model": {
        "task": "issues.tasks.reindex_issues_model",
        "schedule": crontab(hour=5, minute=30),
    },
    "cleanup-old-transaction-events": {
        "task": "performance.tasks.cleanup_old_transaction_events",
        "schedule": crontab(hour=6, minute=0),
    },
    "cleanup-old-monitor-checks": {
        "task": "glitchtip.uptime.tasks.cleanup_old_monitor_checks",
        "schedule": crontab(hour=6, minute=30),
    },
    "cleanup-old-files": {
        "task": "files.tasks.cleanup_old_files",
        "schedule": crontab(hour=7, minute=0),
    },
    "uptime-dispatch-checks": {
        "task": "glitchtip.uptime.tasks.dispatch_checks",
        "schedule": UPTIME_CHECK_INTERVAL,
    },
}
# Maximum number of issues send in a single alert payload
MAX_ISSUES_PER_ALERT = env.int("MAX_ISSUES_PER_ALERT", 3)

if os.environ.get("CACHE_URL"):
    CACHES = {
        "default": env.cache(),
    }
else:  # Default to REDIS when unset
    CACHES = {
        "default": {
            "BACKEND": "django_redis.cache.RedisCache",
            "LOCATION": REDIS_URL,
            "PARSER_CLASS": "redis.connection.HiredisParser",
<<<<<<< HEAD
=======
            "OPTIONS": {
                "CONNECTION_POOL_KWARGS": {
                    "retry_on_timeout": REDIS_RETRY,
                    "max_connections": REDIS_MAX_CONNECTIONS,
                }
            },
>>>>>>> 27649e12
        }
    }
if cache_sentinel_url := env.str("CACHE_SENTINEL_URL", None):
    try:
        cache_sentinel_host, cache_sentinel_port = cache_sentinel_url.split(":")
        SENTINELS = [(cache_sentinel_host, int(cache_sentinel_port))]
    except ValueError as err:
<<<<<<< HEAD
        raise ImproperlyConfigured("Invalid cache redis sentinel url, format is host:port") from err
    DJANGO_REDIS_CONNECTION_FACTORY = "django_redis.pool.SentinelConnectionFactory"
    CACHES["default"]["OPTIONS"]["SENTINELS"] = SENTINELS
if cache_sentinel_password := env.str("CACHE_SENTINEL_PASSWORD", None):
    CACHES["default"]["OPTIONS"]["SENTINEL_KWARGS"] = {"password": cache_sentinel_password}
=======
        raise ImproperlyConfigured(
            "Invalid cache redis sentinel url, format is host:port"
        ) from err
    DJANGO_REDIS_CONNECTION_FACTORY = "django_redis.pool.SentinelConnectionFactory"
    CACHES["default"]["OPTIONS"]["SENTINELS"] = SENTINELS
if cache_sentinel_password := env.str("CACHE_SENTINEL_PASSWORD", None):
    CACHES["default"]["OPTIONS"]["SENTINEL_KWARGS"] = {
        "password": cache_sentinel_password
    }
>>>>>>> 27649e12


if os.environ.get("SESSION_ENGINE"):
    SESSION_ENGINE = env.str("SESSION_ENGINE")
if os.environ.get("SESSION_CACHE_ALIAS"):
    SESSION_CACHE_ALIAS = env.str("SESSION_CACHE_ALIAS")
if os.environ.get("SESSION_COOKIE_AGE"):
    SESSION_COOKIE_AGE = env.int("SESSION_COOKIE_AGE")

# Password validation
# https://docs.djangoproject.com/en/dev/ref/settings/#auth-password-validators

AUTH_PASSWORD_VALIDATORS = [
    {
        "NAME": "django.contrib.auth.password_validation.UserAttributeSimilarityValidator",
    },
    {
        "NAME": "django.contrib.auth.password_validation.MinimumLengthValidator",
    },
    {
        "NAME": "django.contrib.auth.password_validation.CommonPasswordValidator",
    },
    {
        "NAME": "django.contrib.auth.password_validation.NumericPasswordValidator",
    },
]


# Internationalization
# https://docs.djangoproject.com/en/dev/topics/i18n/

LANGUAGE_CODE = "en-us"

TIME_ZONE = "UTC"

USE_I18N = True

USE_TZ = True

if env("DEFAULT_FILE_STORAGE"):
    DEFAULT_FILE_STORAGE = env("DEFAULT_FILE_STORAGE")

AWS_ACCESS_KEY_ID = env("AWS_ACCESS_KEY_ID")
AWS_SECRET_ACCESS_KEY = env("AWS_SECRET_ACCESS_KEY")
AWS_STORAGE_BUCKET_NAME = env("AWS_STORAGE_BUCKET_NAME")
AWS_S3_ENDPOINT_URL = env("AWS_S3_ENDPOINT_URL")
AWS_LOCATION = env("AWS_LOCATION")

AZURE_ACCOUNT_NAME = env("AZURE_ACCOUNT_NAME")
AZURE_ACCOUNT_KEY = env("AZURE_ACCOUNT_KEY")
AZURE_CONTAINER = env("AZURE_CONTAINER")
AZURE_URL_EXPIRATION_SECS = env("AZURE_URL_EXPIRATION_SECS")

GS_BUCKET_NAME = env("GS_BUCKET_NAME")
GS_PROJECT_ID = env("GS_PROJECT_ID")

if AWS_S3_ENDPOINT_URL:
    MEDIA_URL = env.str("MEDIA_URL", "https://%s/%s/" % (AWS_S3_ENDPOINT_URL, AWS_LOCATION))
    DEFAULT_FILE_STORAGE = "storages.backends.s3boto3.S3Boto3Storage"
else:
    MEDIA_URL = "media/"
MEDIA_ROOT = env.str("MEDIA_ROOT", "")

STATICFILES_DIRS = [
    "assets",
    "dist",
]
STATIC_ROOT = path("static/")
STATICFILES_STORAGE = env("STATICFILES_STORAGE")
<<<<<<< HEAD
EMAIL_BACKEND = env.str("EMAIL_BACKEND", default="django.core.mail.backends.smtp.EmailBackend")
=======
EMAIL_BACKEND = env.str(
    "EMAIL_BACKEND", default="django.core.mail.backends.smtp.EmailBackend"
)
>>>>>>> 27649e12
if os.getenv("EMAIL_HOST_USER"):
    EMAIL_HOST_USER = env.str("EMAIL_HOST_USER")
if os.getenv("EMAIL_HOST_PASSWORD"):
    EMAIL_HOST_PASSWORD = env.str("EMAIL_HOST_PASSWORD")
if os.getenv("EMAIL_HOST"):
    EMAIL_HOST = env.str("EMAIL_HOST")
if os.getenv("EMAIL_PORT"):
    EMAIL_PORT = env.str("EMAIL_PORT")
if os.getenv("EMAIL_USE_TLS"):
    EMAIL_USE_TLS = env.str("EMAIL_USE_TLS")
if os.getenv("EMAIL_USE_SSL"):
    EMAIL_USE_SSL = env.str("EMAIL_USE_SSL")
if os.getenv("EMAIL_TIMEOUT"):
    EMAIL_TIMEOUT = env.str("EMAIL_TIMEOUT")
if os.getenv("EMAIL_FILE_PATH"):
    EMAIL_FILE_PATH = env.str("EMAIL_FILE_PATH")
if os.getenv(
    "EMAIL_URL"
):  # Careful, this will override most EMAIL_*** settings. Set them all individually, or use EMAIL_URL to set them all at once, but don't do both.
    EMAIL_CONFIG = env.email_url("EMAIL_URL")
    vars().update(EMAIL_CONFIG)

AUTH_USER_MODEL = "users.User"
ACCOUNT_AUTHENTICATION_METHOD = "email"
ACCOUNT_EMAIL_REQUIRED = True
ACCOUNT_USERNAME_REQUIRED = False
ACCOUNT_USER_MODEL_USERNAME_FIELD = None
ACCOUNT_ADAPTER = "glitchtip.social.MFAAccountAdapter"
SOCIALACCOUNT_ADAPTER = "glitchtip.social.CustomSocialAccountAdapter"
INVITATION_BACKEND = "organizations_ext.invitation_backend.InvitationBackend"
SOCIALACCOUNT_PROVIDERS = {}
if GITLAB_URL := env.url("SOCIALACCOUNT_PROVIDERS_gitlab_GITLAB_URL", None):
    SOCIALACCOUNT_PROVIDERS["gitlab"] = {"GITLAB_URL": GITLAB_URL.geturl()}
if GITEA_URL := env.url("SOCIALACCOUNT_PROVIDERS_gitea_GITEA_URL", None):
    SOCIALACCOUNT_PROVIDERS["gitea"] = {"GITEA_URL": GITEA_URL.geturl()}
if NEXTCLOUD_URL := env.url("SOCIALACCOUNT_PROVIDERS_nextcloud_SERVER", None):
    SOCIALACCOUNT_PROVIDERS["nextcloud"] = {"SERVER": NEXTCLOUD_URL.geturl()}
<<<<<<< HEAD
if KEYCLOAK_URL := env.url("SOCIALACCOUNT_PROVIDERS_keycloak_KEYCLOAK_URL", None):
    alt_url_env = env.url("SOCIALACCOUNT_PROVIDERS_keycloak_KEYCLOAK_URL_ALT", None)

    if alt_url_env:
        alt_url = alt_url_env.geturl()
    else:
        alt_url = None

    SOCIALACCOUNT_PROVIDERS["keycloak"] = {
        "KEYCLOAK_URL": KEYCLOAK_URL.geturl(),
        "KEYCLOAK_REALM": env.str("SOCIALACCOUNT_PROVIDERS_keycloak_KEYCLOAK_REALM", None),
        "KEYCLOAK_URL_ALT": alt_url,
    }

OLD_PASSWORD_FIELD_ENABLED = True
LOGOUT_ON_PASSWORD_CHANGE = False
=======
# Removed keycloak, use oidc https://django-allauth.readthedocs.io/en/latest/socialaccount/providers/keycloak.html
if MICROSOFT_TENANT := env.str("SOCIALACCOUNT_PROVIDERS_microsoft_TENANT", None):
    SOCIALACCOUNT_PROVIDERS["microsoft"] = {"TENANT": MICROSOFT_TENANT}

# Remove in GlitchTip4.0
if "ENABLE_OPEN_USER_REGISTRATION" in os.environ:
    warnings.warn(
        "ENABLE_OPEN_USER_REGISTRATION is deprecated. Set ENABLE_ORGANIZATION_CREATION instead.",
        DeprecationWarning,
    )
ENABLE_USER_REGISTRATION = env.bool("ENABLE_USER_REGISTRATION", True)
ENABLE_ORGANIZATION_CREATION = env.bool(
    "ENABLE_OPEN_USER_REGISTRATION", env.bool("ENABLE_ORGANIZATION_CREATION", False)
)
>>>>>>> 27649e12

REST_AUTH = {
    "TOKEN_MODEL": None,
    "TOKEN_CREATOR": "users.utils.noop_token_creator",
    "REGISTER_PERMISSION_CLASSES": (
        "glitchtip.permissions.UserRegistrationPermission",
    ),
    "REGISTER_SERIALIZER": "users.serializers.RegisterSerializer",
    "USER_DETAILS_SERIALIZER": "users.serializers.UserSerializer",
    "TOKEN_SERIALIZER": "users.serializers.NoopTokenSerializer",
    "PASSWORD_RESET_SERIALIZER": "users.serializers.PasswordSetResetSerializer",
    "OLD_PASSWORD_FIELD_ENABLED": True,
}
<<<<<<< HEAD
REST_AUTH_REGISTER_SERIALIZERS = {
    "REGISTER_SERIALIZER": "users.serializers.RegisterSerializer",
}
REST_AUTH_TOKEN_MODEL = None
REST_AUTH_TOKEN_CREATOR = "users.utils.noop_token_creator"

ENABLE_USER_REGISTRATION = env.bool("ENABLE_USER_REGISTRATION", True)
ENABLE_ORGANIZATION_CREATION = env.bool(
    "ENABLE_OPEN_USER_REGISTRATION", env.bool("ENABLE_ORGANIZATION_CREATION", False)
)

REST_AUTH_REGISTER_PERMISSION_CLASSES = (("glitchtip.permissions.UserRegistrationPermission"),)
# Enables login urls for glitchtip backend
ENABLE_LOGIN_FORM = env.bool("ENABLE_LOGIN_FORM", False)
=======
>>>>>>> 27649e12

AUTHENTICATION_BACKENDS = (
    # Needed to login by username in Django admin, regardless of `allauth`
    "django.contrib.auth.backends.ModelBackend",
    # `allauth` specific authentication methods, such as login by e-mail
    "allauth.account.auth_backends.AuthenticationBackend",
)

DEFAULT_RENDERER_CLASSES = ("rest_framework.renderers.JSONRenderer",)
if DEBUG:
    DEFAULT_RENDERER_CLASSES = DEFAULT_RENDERER_CLASSES + (
        "rest_framework.renderers.BrowsableAPIRenderer",
    )

REST_FRAMEWORK = {
    "DEFAULT_PERMISSION_CLASSES": ["rest_framework.permissions.IsAuthenticated"],
    "DEFAULT_PAGINATION_CLASS": "glitchtip.pagination.LinkHeaderPagination",
    "PAGE_SIZE": 50,
    "ORDERING_PARAM": "sort",
    "DEFAULT_FILTER_BACKENDS": ("django_filters.rest_framework.DjangoFilterBackend",),
    "DEFAULT_RENDERER_CLASSES": DEFAULT_RENDERER_CLASSES,
    "DEFAULT_AUTHENTICATION_CLASSES": [
        "rest_framework.authentication.SessionAuthentication",
        "glitchtip.authentication.BearerTokenAuthentication",
    ],
    "DEFAULT_THROTTLE_RATES": {"anon": "100/minute"},
}


LOGGING_HANDLER_CLASS = env.str("DJANGO_LOGGING_HANDLER_CLASS", "logging.StreamHandler")
LOGGING = {
    "version": 1,
    "disable_existing_loggers": False,
    "handlers": {
        "null": {
            "class": "logging.NullHandler",
        },
        "console": {
            "class": LOGGING_HANDLER_CLASS,
        },
    },
    "loggers": {
        "django.security.DisallowedHost": {
            "handlers": ["null"],
            "propagate": False,
        },
    },
    "root": {"handlers": ["console"]},
}

if LOGGING_HANDLER_CLASS is not logging.StreamHandler:
    from celery.signals import after_setup_logger, after_setup_task_logger

    @after_setup_logger.connect
    @after_setup_task_logger.connect
    def setup_celery_logging(logger, **kwargs):
        from django.utils.module_loading import import_string

        handler = import_string(LOGGING_HANDLER_CLASS)

        for h in logger.handlers:
            logger.removeHandler(h)
        logger.addHandler(handler())


def organization_request_callback(request):
    raise ImproperlyConfigured(
        "Organization request callback required by dj-stripe but not used."
    )


# Set to track activity with Plausible
PLAUSIBLE_URL = env.str("PLAUSIBLE_URL", default=None)
PLAUSIBLE_DOMAIN = env.str("PLAUSIBLE_DOMAIN", default=None)

# Is running unit test
TESTING = len(sys.argv) > 1 and sys.argv[1] == "test"

# See https://liberapay.com/GlitchTip/donate - suggested self-host donation is $5/month/user.
# Support plans available. Email info@burkesoftware.com for more info.
I_PAID_FOR_GLITCHTIP = env.bool("I_PAID_FOR_GLITCHTIP", False)

# Max events per month for free tier
BILLING_FREE_TIER_EVENTS = env.int("BILLING_FREE_TIER_EVENTS", 1000)
DJSTRIPE_SUBSCRIBER_MODEL = "organizations_ext.Organization"
DJSTRIPE_SUBSCRIBER_MODEL_REQUEST_CALLBACK = organization_request_callback
DJSTRIPE_USE_NATIVE_JSONFIELD = True
DJSTRIPE_FOREIGN_KEY_TO_FIELD = "djstripe_id"
STRIPE_AUTOMATIC_TAX = env.bool("STRIPE_AUTOMATIC_TAX", False)
STRIPE_LIVE_MODE = env.bool("STRIPE_LIVE_MODE", False)
if BILLING_ENABLED:
    I_PAID_FOR_GLITCHTIP = True
    INSTALLED_APPS.append("djstripe")
    INSTALLED_APPS.append("djstripe_ext")
    STRIPE_TEST_PUBLIC_KEY = env.str("STRIPE_TEST_PUBLIC_KEY", None)
    STRIPE_TEST_SECRET_KEY = env.str("STRIPE_TEST_SECRET_KEY", None)
    STRIPE_LIVE_PUBLIC_KEY = env.str("STRIPE_LIVE_PUBLIC_KEY", None)
    STRIPE_LIVE_SECRET_KEY = env.str("STRIPE_LIVE_SECRET_KEY", None)
    DJSTRIPE_WEBHOOK_SECRET = env.str("DJSTRIPE_WEBHOOK_SECRET", None)
    CELERY_BEAT_SCHEDULE["set-organization-throttle"] = {
        "task": "organizations_ext.tasks.set_organization_throttle",
        "schedule": crontab(hour=7, minute=1),
    }
    CELERY_BEAT_SCHEDULE["warn-organization-throttle"] = {
        "task": "djstripe_ext.tasks.warn_organization_throttle",
        "schedule": crontab(minute=30),
    }
elif TESTING:
    # Must run tests with djstripe enabled
    BILLING_ENABLED = True
    INSTALLED_APPS.append("djstripe")
    INSTALLED_APPS.append("djstripe_ext")
    STRIPE_TEST_PUBLIC_KEY = "fake"
    STRIPE_TEST_SECRET_KEY = "sk_test_fake"  # nosec
    DJSTRIPE_WEBHOOK_SECRET = "whsec_fake"  # nosec
    logging.disable(logging.WARNING)

CELERY_TASK_ALWAYS_EAGER = env.bool("CELERY_TASK_ALWAYS_EAGER", False)
if TESTING:
    CELERY_TASK_ALWAYS_EAGER = True
    STATICFILES_STORAGE = global_settings.STATICFILES_STORAGE
    # https://github.com/evansd/whitenoise/issues/215
    warnings.filterwarnings("ignore", message="No directory at", module="whitenoise.base")
if CELERY_TASK_ALWAYS_EAGER:
    CACHES = {
        "default": {
            "BACKEND": "django.core.cache.backends.locmem.LocMemCache",
        }
    }

MFA_SERVER_NAME = GLITCHTIP_URL.hostname
<<<<<<< HEAD
FIDO_SERVER_ID = GLITCHTIP_URL.hostname

# Workaround for error encountered at build time (source: https://github.com/axnsan12/drf-yasg/issues/761#issuecomment-1014530805)
class NoSourceMapsStorage(CompressedManifestStaticFilesStorage):
    patterns = (
        (
            "*.css",
            (
                "(?P<matched>url\\(['\"]{0,1}\\s*(?P<url>.*?)[\"']{0,1}\\))",
                (
                    "(?P<matched>@import\\s*[\"']\\s*(?P<url>.*?)[\"'])",
                    '@import url("%(url)s")',
                ),
            ),
        ),
    )
=======
FIDO_SERVER_ID = GLITCHTIP_URL.hostname
>>>>>>> 27649e12
<|MERGE_RESOLUTION|>--- conflicted
+++ resolved
@@ -105,12 +105,9 @@
 # Freezes acceptance of new events, for use during db maintenance
 MAINTENANCE_EVENT_FREEZE = env.bool("MAINTENANCE_EVENT_FREEZE", False)
 
-<<<<<<< HEAD
-=======
 # Allows saving of spans on transactions.
 ENABLE_PERFORMANCE_SPANS = env.bool("ENABLE_PERFORMANCE_SPANS", False)
 
->>>>>>> 27649e12
 # For development purposes only, prints out inbound event store json
 EVENT_STORE_DEBUG = env.bool("EVENT_STORE_DEBUG", False)
 
@@ -139,7 +136,11 @@
 
 # Ignore whitenoise served static routes
 def traces_sampler(sampling_context):
-    if sampling_context.get("wsgi_environ", {}).get("PATH_INFO", "").startswith(STATIC_URL):
+    if (
+        sampling_context.get("wsgi_environ", {})
+        .get("PATH_INFO", "")
+        .startswith(STATIC_URL)
+    ):
         return 0.0
     return SENTRY_TRACES_SAMPLE_RATE
 
@@ -213,10 +214,7 @@
 INSTALLED_APPS += [
     "dj_rest_auth",
     "dj_rest_auth.registration",
-<<<<<<< HEAD
-=======
     # "apps.issue_events",
->>>>>>> 27649e12
     "import_export",
     "storages",
     "glitchtip",
@@ -327,7 +325,9 @@
     str,
     ["'self'", "'unsafe-inline'", "https://fonts.googleapis.com"],
 )
-CSP_FONT_SRC = env.list("CSP_FONT_SRC", str, ["'self'", "https://fonts.gstatic.com", "data:"])
+CSP_FONT_SRC = env.list(
+    "CSP_FONT_SRC", str, ["'self'", "https://fonts.gstatic.com", "data:"]
+)
 # Redoc requires blob
 CSP_WORKER_SRC = env.list("CSP_WORKER_SRC", str, ["'self'", "blob:"])
 
@@ -396,7 +396,9 @@
 # Database
 # https://docs.djangoproject.com/en/dev/ref/settings/#databases
 
-DATABASES = {"default": env.db(default="postgres://postgres:postgres@postgres:5432/postgres")}
+DATABASES = {
+    "default": env.db(default="postgres://postgres:postgres@postgres:5432/postgres")
+}
 # Support setting DATABASES in parts in order to get values from the postgresql helm chart
 DATABASE_HOST = env.str("DATABASE_HOST", None)
 DATABASE_PASSWORD = env.str("DATABASE_PASSWORD", None)
@@ -422,7 +424,9 @@
     REDIS_DATABASE = env.str("REDIS_DATABASE", "0")
     REDIS_PASSWORD = env.str("REDIS_PASSWORD", None)
     if REDIS_PASSWORD:
-        REDIS_URL = f"redis://:{REDIS_PASSWORD}@{REDIS_HOST}:{REDIS_PORT}/{REDIS_DATABASE}"
+        REDIS_URL = (
+            f"redis://:{REDIS_PASSWORD}@{REDIS_HOST}:{REDIS_PORT}/{REDIS_DATABASE}"
+        )
     else:
         REDIS_URL = f"redis://{REDIS_HOST}:{REDIS_PORT}/{REDIS_DATABASE}"
 else:
@@ -436,11 +440,8 @@
     "retry_on_timeout": REDIS_RETRY,
     "max_connections": REDIS_MAX_CONNECTIONS,
 }
-<<<<<<< HEAD
-=======
 CELERY_REDIS_RETRY_ON_TIMEOUT = REDIS_RETRY
 CELERY_REDIS_MAX_CONNECTIONS = REDIS_MAX_CONNECTIONS
->>>>>>> 27649e12
 if CELERY_BROKER_URL.startswith("sentinel"):
     CELERY_BROKER_TRANSPORT_OPTIONS["master_name"] = env.str(
         "CELERY_BROKER_MASTER_NAME", "mymaster"
@@ -448,13 +449,6 @@
 if socket_timeout := env.int("CELERY_BROKER_SOCKET_TIMEOUT", None):
     CELERY_BROKER_TRANSPORT_OPTIONS["socket_timeout"] = socket_timeout
 if broker_sentinel_password := env.str("CELERY_BROKER_SENTINEL_KWARGS_PASSWORD", None):
-<<<<<<< HEAD
-    CELERY_BROKER_TRANSPORT_OPTIONS["sentinel_kwargs"] = {"password": broker_sentinel_password}
-
-CELERY_RESULT_BACKEND = "django-db"
-CELERY_RESULT_EXTENDED = True
-CELERY_CACHE_BACKEND = "django-cache"
-=======
     CELERY_BROKER_TRANSPORT_OPTIONS["sentinel_kwargs"] = {
         "password": broker_sentinel_password
     }
@@ -462,7 +456,6 @@
 # Time in seconds to debounce some frequently run tasks
 TASK_DEBOUNCE_DELAY = env.int("TASK_DEBOUNCE_DELAY", 30)
 UPTIME_CHECK_INTERVAL = 10
->>>>>>> 27649e12
 CELERY_BEAT_SCHEDULE = {
     "send-alert-notifications": {
         "task": "alerts.tasks.process_event_alerts",
@@ -506,15 +499,12 @@
             "BACKEND": "django_redis.cache.RedisCache",
             "LOCATION": REDIS_URL,
             "PARSER_CLASS": "redis.connection.HiredisParser",
-<<<<<<< HEAD
-=======
             "OPTIONS": {
                 "CONNECTION_POOL_KWARGS": {
                     "retry_on_timeout": REDIS_RETRY,
                     "max_connections": REDIS_MAX_CONNECTIONS,
                 }
             },
->>>>>>> 27649e12
         }
     }
 if cache_sentinel_url := env.str("CACHE_SENTINEL_URL", None):
@@ -522,13 +512,6 @@
         cache_sentinel_host, cache_sentinel_port = cache_sentinel_url.split(":")
         SENTINELS = [(cache_sentinel_host, int(cache_sentinel_port))]
     except ValueError as err:
-<<<<<<< HEAD
-        raise ImproperlyConfigured("Invalid cache redis sentinel url, format is host:port") from err
-    DJANGO_REDIS_CONNECTION_FACTORY = "django_redis.pool.SentinelConnectionFactory"
-    CACHES["default"]["OPTIONS"]["SENTINELS"] = SENTINELS
-if cache_sentinel_password := env.str("CACHE_SENTINEL_PASSWORD", None):
-    CACHES["default"]["OPTIONS"]["SENTINEL_KWARGS"] = {"password": cache_sentinel_password}
-=======
         raise ImproperlyConfigured(
             "Invalid cache redis sentinel url, format is host:port"
         ) from err
@@ -538,7 +521,6 @@
     CACHES["default"]["OPTIONS"]["SENTINEL_KWARGS"] = {
         "password": cache_sentinel_password
     }
->>>>>>> 27649e12
 
 
 if os.environ.get("SESSION_ENGINE"):
@@ -596,7 +578,9 @@
 GS_PROJECT_ID = env("GS_PROJECT_ID")
 
 if AWS_S3_ENDPOINT_URL:
-    MEDIA_URL = env.str("MEDIA_URL", "https://%s/%s/" % (AWS_S3_ENDPOINT_URL, AWS_LOCATION))
+    MEDIA_URL = env.str(
+        "MEDIA_URL", "https://%s/%s/" % (AWS_S3_ENDPOINT_URL, AWS_LOCATION)
+    )
     DEFAULT_FILE_STORAGE = "storages.backends.s3boto3.S3Boto3Storage"
 else:
     MEDIA_URL = "media/"
@@ -608,13 +592,9 @@
 ]
 STATIC_ROOT = path("static/")
 STATICFILES_STORAGE = env("STATICFILES_STORAGE")
-<<<<<<< HEAD
-EMAIL_BACKEND = env.str("EMAIL_BACKEND", default="django.core.mail.backends.smtp.EmailBackend")
-=======
 EMAIL_BACKEND = env.str(
     "EMAIL_BACKEND", default="django.core.mail.backends.smtp.EmailBackend"
 )
->>>>>>> 27649e12
 if os.getenv("EMAIL_HOST_USER"):
     EMAIL_HOST_USER = env.str("EMAIL_HOST_USER")
 if os.getenv("EMAIL_HOST_PASSWORD"):
@@ -652,24 +632,6 @@
     SOCIALACCOUNT_PROVIDERS["gitea"] = {"GITEA_URL": GITEA_URL.geturl()}
 if NEXTCLOUD_URL := env.url("SOCIALACCOUNT_PROVIDERS_nextcloud_SERVER", None):
     SOCIALACCOUNT_PROVIDERS["nextcloud"] = {"SERVER": NEXTCLOUD_URL.geturl()}
-<<<<<<< HEAD
-if KEYCLOAK_URL := env.url("SOCIALACCOUNT_PROVIDERS_keycloak_KEYCLOAK_URL", None):
-    alt_url_env = env.url("SOCIALACCOUNT_PROVIDERS_keycloak_KEYCLOAK_URL_ALT", None)
-
-    if alt_url_env:
-        alt_url = alt_url_env.geturl()
-    else:
-        alt_url = None
-
-    SOCIALACCOUNT_PROVIDERS["keycloak"] = {
-        "KEYCLOAK_URL": KEYCLOAK_URL.geturl(),
-        "KEYCLOAK_REALM": env.str("SOCIALACCOUNT_PROVIDERS_keycloak_KEYCLOAK_REALM", None),
-        "KEYCLOAK_URL_ALT": alt_url,
-    }
-
-OLD_PASSWORD_FIELD_ENABLED = True
-LOGOUT_ON_PASSWORD_CHANGE = False
-=======
 # Removed keycloak, use oidc https://django-allauth.readthedocs.io/en/latest/socialaccount/providers/keycloak.html
 if MICROSOFT_TENANT := env.str("SOCIALACCOUNT_PROVIDERS_microsoft_TENANT", None):
     SOCIALACCOUNT_PROVIDERS["microsoft"] = {"TENANT": MICROSOFT_TENANT}
@@ -684,7 +646,6 @@
 ENABLE_ORGANIZATION_CREATION = env.bool(
     "ENABLE_OPEN_USER_REGISTRATION", env.bool("ENABLE_ORGANIZATION_CREATION", False)
 )
->>>>>>> 27649e12
 
 REST_AUTH = {
     "TOKEN_MODEL": None,
@@ -698,23 +659,6 @@
     "PASSWORD_RESET_SERIALIZER": "users.serializers.PasswordSetResetSerializer",
     "OLD_PASSWORD_FIELD_ENABLED": True,
 }
-<<<<<<< HEAD
-REST_AUTH_REGISTER_SERIALIZERS = {
-    "REGISTER_SERIALIZER": "users.serializers.RegisterSerializer",
-}
-REST_AUTH_TOKEN_MODEL = None
-REST_AUTH_TOKEN_CREATOR = "users.utils.noop_token_creator"
-
-ENABLE_USER_REGISTRATION = env.bool("ENABLE_USER_REGISTRATION", True)
-ENABLE_ORGANIZATION_CREATION = env.bool(
-    "ENABLE_OPEN_USER_REGISTRATION", env.bool("ENABLE_ORGANIZATION_CREATION", False)
-)
-
-REST_AUTH_REGISTER_PERMISSION_CLASSES = (("glitchtip.permissions.UserRegistrationPermission"),)
-# Enables login urls for glitchtip backend
-ENABLE_LOGIN_FORM = env.bool("ENABLE_LOGIN_FORM", False)
-=======
->>>>>>> 27649e12
 
 AUTHENTICATION_BACKENDS = (
     # Needed to login by username in Django admin, regardless of `allauth`
@@ -837,7 +781,9 @@
     CELERY_TASK_ALWAYS_EAGER = True
     STATICFILES_STORAGE = global_settings.STATICFILES_STORAGE
     # https://github.com/evansd/whitenoise/issues/215
-    warnings.filterwarnings("ignore", message="No directory at", module="whitenoise.base")
+    warnings.filterwarnings(
+        "ignore", message="No directory at", module="whitenoise.base"
+    )
 if CELERY_TASK_ALWAYS_EAGER:
     CACHES = {
         "default": {
@@ -846,23 +792,4 @@
     }
 
 MFA_SERVER_NAME = GLITCHTIP_URL.hostname
-<<<<<<< HEAD
-FIDO_SERVER_ID = GLITCHTIP_URL.hostname
-
-# Workaround for error encountered at build time (source: https://github.com/axnsan12/drf-yasg/issues/761#issuecomment-1014530805)
-class NoSourceMapsStorage(CompressedManifestStaticFilesStorage):
-    patterns = (
-        (
-            "*.css",
-            (
-                "(?P<matched>url\\(['\"]{0,1}\\s*(?P<url>.*?)[\"']{0,1}\\))",
-                (
-                    "(?P<matched>@import\\s*[\"']\\s*(?P<url>.*?)[\"'])",
-                    '@import url("%(url)s")',
-                ),
-            ),
-        ),
-    )
-=======
-FIDO_SERVER_ID = GLITCHTIP_URL.hostname
->>>>>>> 27649e12
+FIDO_SERVER_ID = GLITCHTIP_URL.hostname