"""
Django settings for GlitchTip project.

For more information on this file, see
https://docs.djangoproject.com/en/dev/topics/settings/

For the full list of settings and their values, see
https://docs.djangoproject.com/en/dev/ref/settings/
"""

import logging
import os
import sys
import warnings

import environ
import sentry_sdk
from celery.schedules import crontab
from corsheaders.defaults import default_headers
from django.conf import global_settings
from django.core.exceptions import ImproperlyConfigured
from sentry_sdk.integrations.django import DjangoIntegration

env = environ.FileAwareEnv(
    ALLOWED_HOSTS=(list, ["*"]),
    DEFAULT_FILE_STORAGE=(str, global_settings.STORAGES["default"]["BACKEND"]),
    AWS_ACCESS_KEY_ID=(str, None),
    AWS_SECRET_ACCESS_KEY=(str, None),
    AWS_STORAGE_BUCKET_NAME=(str, None),
    AWS_S3_ENDPOINT_URL=(str, None),
    AWS_LOCATION=(str, ""),
    AZURE_ACCOUNT_NAME=(str, None),
    AZURE_ACCOUNT_KEY=(str, None),
    AZURE_CONTAINER=(str, None),
    AZURE_URL_EXPIRATION_SECS=(int, None),
    IS_LOAD_TEST=(bool, False),
    GS_BUCKET_NAME=(str, None),
    GS_PROJECT_ID=(str, None),
    DEBUG=(bool, False),
    DEBUG_TOOLBAR=(bool, False),
    STATIC_URL=(str, "/"),
    ENABLE_OBSERVABILITY_API=(bool, False),
)
path = environ.Path()

# Build paths inside the project like this: os.path.join(BASE_DIR, ...)
BASE_DIR = os.path.dirname(os.path.dirname(os.path.abspath(__file__)))


# Quick-start development settings - unsuitable for production
# See https://docs.djangoproject.com/en/dev/howto/deployment/checklist/

# SECURITY WARNING: keep the secret key used in production secret!
SECRET_KEY = env.str("SECRET_KEY", "change_me")

# SECURITY WARNING: don't run with debug turned on in production!
DEBUG = env("DEBUG")

# Enable only for running end to end testing. Debug must be True to use.
ENABLE_TEST_API = env.bool("ENABLE_TEST_API", False)
if DEBUG is False:
    ENABLE_TEST_API = False

ALLOWED_HOSTS = env("ALLOWED_HOSTS")
# Necessary for kubernetes health checks
POD_IP = env.str("POD_IP", default=None)
if POD_IP:
    ALLOWED_HOSTS.append(POD_IP)


ENVIRONMENT = env.str("ENVIRONMENT", None)
GLITCHTIP_VERSION = env.str("GLITCHTIP_VERSION", "0.0.0-unknown")

# Used in email and DSN generation. Set to full domain such as https://glitchtip.example.com
default_url = env.str(
    "APP_URL", env.str("GLITCHTIP_DOMAIN", "http://localhost:8000")
)  # DigitalOcean App Platform uses APP_URL
GLITCHTIP_URL = env.url("GLITCHTIP_URL", default_url)
if GLITCHTIP_URL.scheme not in ["http", "https"]:
    raise ImproperlyConfigured("GLITCHTIP_DOMAIN must start with http or https")


# Is running unit test
TESTING = len(sys.argv) > 1 and sys.argv[1] == "test"

GLITCHTIP_ENABLE_NEW_ISSUES = env.bool("GLITCHTIP_ENABLE_NEW_ISSUES", default=TESTING)
DATA_UPLOAD_MAX_MEMORY_SIZE = 4294967295  # TMP REMOVE THIS
# Limits size (in bytes) of uncompressed event payloads. Mitigates DOS risk.
GLITCHTIP_MAX_UNZIPPED_PAYLOAD_SIZE = env.int(
    "GLITCHTIP_MAX_UNZIPPED_PAYLOAD_SIZE", global_settings.DATA_UPLOAD_MAX_MEMORY_SIZE
)

# Events and associated data older than this will be deleted from the database
GLITCHTIP_MAX_EVENT_LIFE_DAYS = env.int("GLITCHTIP_MAX_EVENT_LIFE_DAYS", default=90)
GLITCHTIP_MAX_UPTIME_CHECK_LIFE_DAYS = env.int(
    "GLITCHTIP_MAX_UPTIME_CHECK_LIFE_DAYS", default=GLITCHTIP_MAX_EVENT_LIFE_DAYS
)
GLITCHTIP_MAX_TRANSACTION_EVENT_LIFE_DAYS = env.int(
    "GLITCHTIP_MAX_TRANSACTION_EVENT_LIFE_DAYS", default=GLITCHTIP_MAX_EVENT_LIFE_DAYS
)
# Defaults to twice as long as event life
GLITCHTIP_MAX_FILE_LIFE_DAYS = env.int(
    "GLITCHTIP_MAX_EVENT_LIFE_DAYS", default=GLITCHTIP_MAX_EVENT_LIFE_DAYS * 2
)

# Freezes acceptance of new events, for use during db maintenance
MAINTENANCE_EVENT_FREEZE = env.bool("MAINTENANCE_EVENT_FREEZE", False)

<<<<<<< HEAD
=======
# Allows saving of spans on transactions.
ENABLE_PERFORMANCE_SPANS = env.bool("ENABLE_PERFORMANCE_SPANS", False)

>>>>>>> ca4356a1
# For development purposes only, prints out inbound event store json
EVENT_STORE_DEBUG = env.bool("EVENT_STORE_DEBUG", False)

# Static files (CSS, JavaScript, Images)
# https://docs.djangoproject.com/en/dev/howto/static-files/
STATIC_URL = "/static/"


# GlitchTip can track GlitchTip's own errors.
# If enabling this, use a different server to avoid infinite loops.
def before_send(event, hint):
    """Don't log django.DisallowedHost errors in Sentry."""
    if "log_record" in hint:
        if hint["log_record"].name == "django.security.DisallowedHost":
            return None

    return event


SENTRY_DSN = env.str("SENTRY_DSN", None)
# Optionally allow a different DSN for the frontend
SENTRY_FRONTEND_DSN = env.str("SENTRY_FRONTEND_DSN", SENTRY_DSN)
# Set traces_sample_rate to 1.0 to capture 100%. Recommended to keep this value low.
SENTRY_TRACES_SAMPLE_RATE = env.float("SENTRY_TRACES_SAMPLE_RATE", 0.01)


# Ignore whitenoise served static routes
def traces_sampler(sampling_context):
    if sampling_context.get("wsgi_environ", {}).get("PATH_INFO", "").startswith(STATIC_URL):
        return 0.0
    return SENTRY_TRACES_SAMPLE_RATE


if SENTRY_DSN:
    release = "glitchtip@" + GLITCHTIP_VERSION if GLITCHTIP_VERSION else None
    sentry_sdk.init(
        dsn=SENTRY_DSN,
        integrations=[DjangoIntegration()],
        before_send=before_send,
        release=release,
        environment=ENVIRONMENT,
        auto_session_tracking=False,
        traces_sample_rate=SENTRY_TRACES_SAMPLE_RATE,
        traces_sampler=traces_sampler,
    )


def show_toolbar(request):
    return env("DEBUG_TOOLBAR")


DEBUG_TOOLBAR = env("DEBUG_TOOLBAR")
DEBUG_TOOLBAR_CONFIG = {"SHOW_TOOLBAR_CALLBACK": show_toolbar}
DEBUG_TOOLBAR_PANELS = [
    "debug_toolbar.panels.versions.VersionsPanel",
    "debug_toolbar.panels.timer.TimerPanel",
    "debug_toolbar.panels.settings.SettingsPanel",
    "debug_toolbar.panels.headers.HeadersPanel",
    "debug_toolbar.panels.request.RequestPanel",
    "debug_toolbar.panels.sql.SQLPanel",
    # "debug_toolbar.panels.history.HistoryPanel",
    # "debug_toolbar.panels.profiling.ProfilingPanel",
]

# Application definition
# Conditionally load to workaround unnecessary memory usage in celery/beat
WEB_INSTALLED_APPS = [
    "django_rest_mfa.mfa_admin",
    "django.contrib.admin",
    "django.contrib.sessions",
    "django.contrib.messages",
    "django.contrib.staticfiles",
    "django_filters",
    "rest_framework",
]


INSTALLED_APPS = [
    "django.contrib.auth",
    "django.contrib.contenttypes",
    "django.contrib.postgres",
    "psqlextra",
    "django_prometheus",
    "allauth",
    "allauth.account",
    "allauth.socialaccount",
    "allauth.socialaccount.providers.digitalocean",
    "allauth.socialaccount.providers.gitea",
    "allauth.socialaccount.providers.github",
    "allauth.socialaccount.providers.gitlab",
    "allauth.socialaccount.providers.google",
    "allauth.socialaccount.providers.microsoft",
    "allauth.socialaccount.providers.nextcloud",
    "allauth.socialaccount.providers.openid_connect",
    "allauth.socialaccount.providers.okta",
    "anymail",
    "corsheaders",
    "django_extensions",
    "django_rest_mfa",
]
if DEBUG_TOOLBAR:
    INSTALLED_APPS.append("debug_toolbar")
INSTALLED_APPS += [
    "dj_rest_auth",
    "dj_rest_auth.registration",
    "import_export",
    "storages",
    "glitchtip",
    "apps.alerts",
    "ninja",
    "apps.environments",
    "apps.organizations_ext",
    "events",
    "issues",
<<<<<<< HEAD
    "users",
    "user_reports",
    "glitchtip.importer",
    "glitchtip.uptime",
    "performance",
    "projects",
    "teams",
    "releases",
    "difs",
=======
    "apps.users",
    "apps.user_reports",
    "apps.importer",
    "apps.uptime",
    "apps.performance",
    "apps.projects",
    "apps.teams",
    "apps.releases",
    "apps.difs",
    "apps.api_tokens",
    "apps.files",
>>>>>>> ca4356a1
]

if GLITCHTIP_ENABLE_NEW_ISSUES:
    INSTALLED_APPS += [
        "apps.issue_events",
        "apps.event_ingest",
    ]


IS_CELERY = env.bool("IS_CELERY", False)
if not IS_CELERY:
    INSTALLED_APPS = WEB_INSTALLED_APPS + INSTALLED_APPS

# Ensure no one uses runsslserver in production
if SECRET_KEY == "change_me" and DEBUG is True:
    INSTALLED_APPS += ["sslserver"]

ENABLE_OBSERVABILITY_API = env("ENABLE_OBSERVABILITY_API")
# Workaround https://github.com/korfuri/django-prometheus/issues/34
PROMETHEUS_EXPORT_MIGRATIONS = False
# https://github.com/korfuri/django-prometheus/blob/master/documentation/exports.md#exporting-metrics-in-a-wsgi-application-with-multiple-processes-per-process
if start_port := env.int("METRICS_START_PORT", None):
    PROMETHEUS_METRICS_EXPORT_PORT_RANGE = range(
        start_port, start_port + env.int("UWSGI_WORKERS", 1)
    )

MIDDLEWARE = [
    "django.middleware.security.SecurityMiddleware",
    "django.contrib.sessions.middleware.SessionMiddleware",
    "corsheaders.middleware.CorsMiddleware",
    "csp.middleware.CSPMiddleware",
    "django.middleware.clickjacking.XFrameOptionsMiddleware",
    "whitenoise.middleware.WhiteNoiseMiddleware",
]
if DEBUG_TOOLBAR:
    MIDDLEWARE.append("debug_toolbar.middleware.DebugToolbarMiddleware")
MIDDLEWARE += [
    "django.middleware.common.CommonMiddleware",
    "django.middleware.csrf.CsrfViewMiddleware",
    "django.contrib.auth.middleware.AuthenticationMiddleware",
    "django.contrib.messages.middleware.MessageMiddleware",
    "django.middleware.clickjacking.XFrameOptionsMiddleware",
    "sentry.middleware.proxy.DecompressBodyMiddleware",
    "django.middleware.locale.LocaleMiddleware",
    "allauth.account.middleware.AccountMiddleware",
]

if ENABLE_OBSERVABILITY_API:
    MIDDLEWARE.insert(0, "django_prometheus.middleware.PrometheusBeforeMiddleware")
    MIDDLEWARE.append("django_prometheus.middleware.PrometheusAfterMiddleware")

ROOT_URLCONF = "glitchtip.urls"

TEMPLATES = [
    {
        "BACKEND": "django.template.backends.django.DjangoTemplates",
        "DIRS": [path("dist"), path("templates")],
        "APP_DIRS": True,
        "OPTIONS": {
            "context_processors": [
                "django.template.context_processors.debug",
                "django.template.context_processors.request",
                "django.contrib.auth.context_processors.auth",
                "django.contrib.messages.context_processors.messages",
            ],
        },
    },
]

WSGI_APPLICATION = "glitchtip.wsgi.application"

CORS_ORIGIN_ALLOW_ALL = env.bool("CORS_ORIGIN_ALLOW_ALL", True)
CORS_ORIGIN_WHITELIST = env.tuple("CORS_ORIGIN_WHITELIST", str, default=())
CORS_ALLOW_HEADERS = list(default_headers) + [
    "x-sentry-auth",
    "baggage",
    "sentry-trace",
]

BILLING_ENABLED = False
if env.str("STRIPE_TEST_PUBLIC_KEY", None) or env.str("STRIPE_LIVE_PUBLIC_KEY", None):
    BILLING_ENABLED = True

# Set to chatwoot website token to enable live help widget. Assumes app.chatwoot.com.
CHATWOOT_WEBSITE_TOKEN = env.str("CHATWOOT_WEBSITE_TOKEN", None)
CHATWOOT_IDENTITY_TOKEN = env.str("CHATWOOT_IDENTITY_TOKEN", None)

CSRF_TRUSTED_ORIGINS = env.list("CSRF_TRUSTED_ORIGINS", str, [])
SECURE_BROWSER_XSS_FILTER = True
CSP_DEFAULT_SRC = env.list("CSP_DEFAULT_SRC", str, ["'self'"])
CSP_STYLE_SRC = env.list(
    "CSP_STYLE_SRC", str, ["'self'", "'unsafe-inline'", "https://fonts.googleapis.com"]
)
CSP_STYLE_SRC_ELEM = env.list(
    "CSP_STYLE_SRC_ELEM",
    str,
    ["'self'", "'unsafe-inline'", "https://fonts.googleapis.com"],
)
CSP_FONT_SRC = env.list("CSP_FONT_SRC", str, ["'self'", "https://fonts.gstatic.com", "data:"])
# Redoc requires blob
CSP_WORKER_SRC = env.list("CSP_WORKER_SRC", str, ["'self'", "blob:"])

# Enable Chatwoot only when configured
default_connect_src = ["'self'", "https://*.glitchtip.com"]
if CHATWOOT_WEBSITE_TOKEN:
    default_connect_src.append("https://app.chatwoot.com")
CSP_CONNECT_SRC = env.list("CSP_CONNECT_SRC", str, default_connect_src)

# Enable stripe by default only when configured
stripe_domain = "https://js.stripe.com"
default_script_src = ["'self'", "https://*.glitchtip.com"]
default_frame_src = ["'self'"]
if BILLING_ENABLED:
    default_script_src.append(stripe_domain)
    default_frame_src.append(stripe_domain)

CSP_SCRIPT_SRC = env.list("CSP_SCRIPT_SRC", str, default_script_src)
CSP_IMG_SRC = env.list("CSP_IMG_SRC", str, ["'self'"])
CSP_FRAME_SRC = env.list("CSP_FRAME_SRC", str, default_frame_src)
# Consider tracking CSP reports with GlitchTip itself
CSP_REPORT_URI = env.tuple("CSP_REPORT_URI", str, None)
CSP_REPORT_ONLY = env.bool("CSP_REPORT_ONLY", False)
SECURE_HSTS_SECONDS = env.int("SECURE_HSTS_SECONDS", 0)
SECURE_HSTS_PRELOAD = env.bool("SECURE_HSTS_PRELOAD", False)
SECURE_HSTS_INCLUDE_SUBDOMAINS = env.bool("SECURE_HSTS_INCLUDE_SUBDOMAINS", False)
SESSION_COOKIE_SECURE = env.bool("SESSION_COOKIE_SECURE", False)
SESSION_COOKIE_SAMESITE = env.str("SESSION_COOKIE_SAMESITE", "Lax")

DEFAULT_FROM_EMAIL = env.str("DEFAULT_FROM_EMAIL", "webmaster@localhost")

ANYMAIL_SETTINGS = [
    "MAILGUN_API_KEY",
    "MAILGUN_SENDER_DOMAIN",
    "MAILGUN_API_URL",
    "MAILGUN_WEBHOOK_SIGNING_KEY",
    "SENDGRID_API_KEY",
    "SENDGRID_API_URL",
    "POSTMARK_SERVER_TOKEN",
    "POSTMARK_API_URL",
    "MANDRILL_API_KEY",
    "MANDRILL_WEBHOOK_KEY",
    "MANDRILL_WEBHOOK_URL",
    "MANDRILL_API_URL",
    "SENDINBLUE_API_KEY",
    "SENDINBLUE_API_URL",
    "MAILJET_API_KEY",
    "MAILJET_SECRET_KEY",
    "MAILJET_API_URL",
    "POSTAL_API_KEY",
    "POSTAL_API_URL",
    "POSTAL_WEBHOOK_KEY",
    "SPARKPOST_API_KEY",
    "SPARKPOST_API_URL",
    "SPARKPOST_TRACK_INITIAL_OPEN_AS_OPENED",
]

ANYMAIL = {
    anymail_var: env.str(anymail_var)
    for anymail_var in ANYMAIL_SETTINGS
    if anymail_var in os.environ
}

ACCOUNT_EMAIL_SUBJECT_PREFIX = env.str("ACCOUNT_EMAIL_SUBJECT_PREFIX", "")

# Database
# https://docs.djangoproject.com/en/dev/ref/settings/#databases

DATABASES = {"default": env.db(default="postgres://postgres:postgres@postgres:5432/postgres")}
# Support setting DATABASES in parts in order to get values from the postgresql helm chart
DATABASE_HOST = env.str("DATABASE_HOST", None)
DATABASE_PASSWORD = env.str("DATABASE_PASSWORD", None)
if DATABASE_HOST and DATABASE_PASSWORD:
    DATABASES["default"] = {
        "NAME": env.str("DATABASE_NAME", "postgres"),
        "USER": env.str("DATABASE_USER", "postgres"),
        "PASSWORD": DATABASE_PASSWORD,
        "HOST": DATABASE_HOST,
        "PORT": env.str("DATABASE_PORT", "5432"),
        "CONN_MAX_AGE": env.int("DATABASE_CONN_MAX_AGE", 0),
        "CONN_HEALTH_CHECKS": env.bool("DATABASE_CONN_HEALTH_CHECKS", False),
    }
DATABASES["default"]["ENGINE"] = "psqlextra.backend"
PSQLEXTRA_PARTITIONING_MANAGER = "glitchtip.partitioning.manager"

DEFAULT_AUTO_FIELD = "django.db.models.BigAutoField"

# We need to support both url and broken out host to support helm redis chart
REDIS_HOST = env.str("REDIS_HOST", None)
if REDIS_HOST:
    REDIS_PORT = env.str("REDIS_PORT", "6379")
    REDIS_DATABASE = env.str("REDIS_DATABASE", "0")
    REDIS_PASSWORD = env.str("REDIS_PASSWORD", None)
    if REDIS_PASSWORD:
        REDIS_URL = f"redis://:{REDIS_PASSWORD}@{REDIS_HOST}:{REDIS_PORT}/{REDIS_DATABASE}"
    else:
        REDIS_URL = f"redis://{REDIS_HOST}:{REDIS_PORT}/{REDIS_DATABASE}"
else:
    REDIS_URL = env.str("REDIS_URL", "redis://redis:6379/0")
REDIS_RETRY = env.bool("REDIS_RETRY", True)
REDIS_MAX_CONNECTIONS = env.int("REDIS_MAX_CONNECTIONS", 100)
CELERY_BROKER_URL = env.str("CELERY_BROKER_URL", REDIS_URL)
CELERY_BROKER_TRANSPORT_OPTIONS = {
    "fanout_prefix": True,
    "fanout_patterns": True,
    "retry_on_timeout": REDIS_RETRY,
    "max_connections": REDIS_MAX_CONNECTIONS,
}
<<<<<<< HEAD
=======
CELERY_REDIS_RETRY_ON_TIMEOUT = REDIS_RETRY
CELERY_REDIS_MAX_CONNECTIONS = REDIS_MAX_CONNECTIONS
>>>>>>> ca4356a1
if CELERY_BROKER_URL.startswith("sentinel"):
    CELERY_BROKER_TRANSPORT_OPTIONS["master_name"] = env.str(
        "CELERY_BROKER_MASTER_NAME", "mymaster"
    )
<<<<<<< HEAD
if socket_timeout := env.int("CELERY_BROKER_SOCKET_TIMEOUT", None):
    CELERY_BROKER_TRANSPORT_OPTIONS["socket_timeout"] = socket_timeout
if broker_sentinel_password := env.str("CELERY_BROKER_SENTINEL_KWARGS_PASSWORD", None):
    CELERY_BROKER_TRANSPORT_OPTIONS["sentinel_kwargs"] = {"password": broker_sentinel_password}

CELERY_RESULT_BACKEND = "django-db"
CELERY_RESULT_EXTENDED = True
CELERY_CACHE_BACKEND = "django-cache"
=======
IS_LOAD_TEST = env("IS_LOAD_TEST")
# GlitchTip doesn't require a celery result backend
if IS_LOAD_TEST:
    CELERY_RESULT_BACKEND = REDIS_URL
if socket_timeout := env.int("CELERY_BROKER_SOCKET_TIMEOUT", None):
    CELERY_BROKER_TRANSPORT_OPTIONS["socket_timeout"] = socket_timeout
if broker_sentinel_password := env.str("CELERY_BROKER_SENTINEL_KWARGS_PASSWORD", None):
    CELERY_BROKER_TRANSPORT_OPTIONS["sentinel_kwargs"] = {
        "password": broker_sentinel_password
    }

# Time in seconds to debounce some frequently run tasks
TASK_DEBOUNCE_DELAY = env.int("TASK_DEBOUNCE_DELAY", 30)
UPTIME_CHECK_INTERVAL = 10
ALERT_NOTIFICATION_INTERVAL = env.int("ALERT_NOTIFICATION_INTERVAL", 60)
>>>>>>> ca4356a1
CELERY_BEAT_SCHEDULE = {
    "send-alert-notifications": {
        "task": "apps.alerts.tasks.process_event_alerts",
        "schedule": ALERT_NOTIFICATION_INTERVAL,
    },
    "perform-maintenance": {
        "task": "glitchtip.tasks.perform_maintenance",
        "schedule": crontab(hour=5, minute=0),
    },
    "uptime-dispatch-checks": {
        "task": "apps.uptime.tasks.dispatch_checks",
        "schedule": UPTIME_CHECK_INTERVAL,
    },
}
# Maximum number of issues send in a single alert payload
MAX_ISSUES_PER_ALERT = env.int("MAX_ISSUES_PER_ALERT", 3)

if os.environ.get("CACHE_URL"):
    CACHES = {
        "default": env.cache(),
    }
else:  # Default to REDIS when unset
    CACHES = {
        "default": {
            "BACKEND": "django_redis.cache.RedisCache",
            "LOCATION": REDIS_URL,
            "PARSER_CLASS": "redis.connection.HiredisParser",
<<<<<<< HEAD
=======
            "OPTIONS": {
                "CONNECTION_POOL_KWARGS": {
                    "retry_on_timeout": REDIS_RETRY,
                    "max_connections": REDIS_MAX_CONNECTIONS,
                }
            },
>>>>>>> ca4356a1
        }
    }
if cache_sentinel_url := env.str("CACHE_SENTINEL_URL", None):
    try:
        cache_sentinel_host, cache_sentinel_port = cache_sentinel_url.split(":")
        SENTINELS = [(cache_sentinel_host, int(cache_sentinel_port))]
    except ValueError as err:
<<<<<<< HEAD
        raise ImproperlyConfigured("Invalid cache redis sentinel url, format is host:port") from err
    DJANGO_REDIS_CONNECTION_FACTORY = "django_redis.pool.SentinelConnectionFactory"
    CACHES["default"]["OPTIONS"]["SENTINELS"] = SENTINELS
if cache_sentinel_password := env.str("CACHE_SENTINEL_PASSWORD", None):
    CACHES["default"]["OPTIONS"]["SENTINEL_KWARGS"] = {"password": cache_sentinel_password}
=======
        raise ImproperlyConfigured(
            "Invalid cache redis sentinel url, format is host:port"
        ) from err
    DJANGO_REDIS_CONNECTION_FACTORY = "django_redis.pool.SentinelConnectionFactory"
    CACHES["default"]["OPTIONS"]["SENTINELS"] = SENTINELS
if cache_sentinel_password := env.str("CACHE_SENTINEL_PASSWORD", None):
    CACHES["default"]["OPTIONS"]["SENTINEL_KWARGS"] = {
        "password": cache_sentinel_password
    }
>>>>>>> ca4356a1


if os.environ.get("SESSION_ENGINE"):
    SESSION_ENGINE = env.str("SESSION_ENGINE")
if os.environ.get("SESSION_CACHE_ALIAS"):
    SESSION_CACHE_ALIAS = env.str("SESSION_CACHE_ALIAS")
if os.environ.get("SESSION_COOKIE_AGE"):
    SESSION_COOKIE_AGE = env.int("SESSION_COOKIE_AGE")

# Password validation
# https://docs.djangoproject.com/en/dev/ref/settings/#auth-password-validators

AUTH_PASSWORD_VALIDATORS = [
    {
        "NAME": "django.contrib.auth.password_validation.UserAttributeSimilarityValidator",
    },
    {
        "NAME": "django.contrib.auth.password_validation.MinimumLengthValidator",
    },
    {
        "NAME": "django.contrib.auth.password_validation.CommonPasswordValidator",
    },
    {
        "NAME": "django.contrib.auth.password_validation.NumericPasswordValidator",
    },
]


# Internationalization
# https://docs.djangoproject.com/en/dev/topics/i18n/

LANGUAGE_CODE = "en-us"

TIME_ZONE = "UTC"

USE_I18N = True

USE_TZ = True

STORAGES = {
    "default": {
        "BACKEND": env("DEFAULT_FILE_STORAGE"),
    },
    "staticfiles": {
        "BACKEND": env.str(
            "STATICFILES_STORAGE",
            "whitenoise.storage.CompressedManifestStaticFilesStorage",
        )
    },
}

AWS_ACCESS_KEY_ID = env("AWS_ACCESS_KEY_ID")
AWS_SECRET_ACCESS_KEY = env("AWS_SECRET_ACCESS_KEY")
AWS_STORAGE_BUCKET_NAME = env("AWS_STORAGE_BUCKET_NAME")
AWS_S3_ENDPOINT_URL = env("AWS_S3_ENDPOINT_URL")
AWS_LOCATION = env("AWS_LOCATION")

AZURE_ACCOUNT_NAME = env("AZURE_ACCOUNT_NAME")
AZURE_ACCOUNT_KEY = env("AZURE_ACCOUNT_KEY")
AZURE_CONTAINER = env("AZURE_CONTAINER")
AZURE_URL_EXPIRATION_SECS = env("AZURE_URL_EXPIRATION_SECS")

GS_BUCKET_NAME = env("GS_BUCKET_NAME")
GS_PROJECT_ID = env("GS_PROJECT_ID")

if AWS_S3_ENDPOINT_URL:
<<<<<<< HEAD
    MEDIA_URL = env.str("MEDIA_URL", "https://%s/%s/" % (AWS_S3_ENDPOINT_URL, AWS_LOCATION))
    DEFAULT_FILE_STORAGE = "storages.backends.s3boto3.S3Boto3Storage"
=======
    MEDIA_URL = env.str(
        "MEDIA_URL", "https://%s/%s/" % (AWS_S3_ENDPOINT_URL, AWS_LOCATION)
    )
    STORAGES["default"] = {"BACKEND": "storages.backends.s3boto3.S3Boto3Storage"}
>>>>>>> ca4356a1
else:
    MEDIA_URL = "media/"
MEDIA_ROOT = env.str("MEDIA_ROOT", "")

STATICFILES_DIRS = [
    "assets",
    "dist",
]
STATIC_ROOT = path("static/")
<<<<<<< HEAD
STATICFILES_STORAGE = env("STATICFILES_STORAGE")
EMAIL_BACKEND = env.str("EMAIL_BACKEND", default="django.core.mail.backends.smtp.EmailBackend")
=======

EMAIL_BACKEND = env.str(
    "EMAIL_BACKEND", default="django.core.mail.backends.smtp.EmailBackend"
)
>>>>>>> ca4356a1
if os.getenv("EMAIL_HOST_USER"):
    EMAIL_HOST_USER = env.str("EMAIL_HOST_USER")
if os.getenv("EMAIL_HOST_PASSWORD"):
    EMAIL_HOST_PASSWORD = env.str("EMAIL_HOST_PASSWORD")
if os.getenv("EMAIL_HOST"):
    EMAIL_HOST = env.str("EMAIL_HOST")
if os.getenv("EMAIL_PORT"):
    EMAIL_PORT = env.str("EMAIL_PORT")
if os.getenv("EMAIL_USE_TLS"):
    EMAIL_USE_TLS = env.str("EMAIL_USE_TLS")
if os.getenv("EMAIL_USE_SSL"):
    EMAIL_USE_SSL = env.str("EMAIL_USE_SSL")
if os.getenv("EMAIL_TIMEOUT"):
<<<<<<< HEAD
    EMAIL_TIMEOUT = env.str("EMAIL_TIMEOUT")
=======
    EMAIL_TIMEOUT = env.int("EMAIL_TIMEOUT")
>>>>>>> ca4356a1
if os.getenv("EMAIL_FILE_PATH"):
    EMAIL_FILE_PATH = env.str("EMAIL_FILE_PATH")
if os.getenv(
    "EMAIL_URL"
):  # Careful, this will override most EMAIL_*** settings. Set them all individually, or use EMAIL_URL to set them all at once, but don't do both.
    EMAIL_CONFIG = env.email_url("EMAIL_URL")
    vars().update(EMAIL_CONFIG)

AUTH_USER_MODEL = "users.User"
ACCOUNT_AUTHENTICATION_METHOD = "email"
ACCOUNT_EMAIL_REQUIRED = True
ACCOUNT_USERNAME_REQUIRED = False
ACCOUNT_USER_MODEL_USERNAME_FIELD = None
ACCOUNT_ADAPTER = "glitchtip.social.MFAAccountAdapter"
SOCIALACCOUNT_ADAPTER = "glitchtip.social.CustomSocialAccountAdapter"
<<<<<<< HEAD
INVITATION_BACKEND = "organizations_ext.invitation_backend.InvitationBackend"
=======
INVITATION_BACKEND = "apps.organizations_ext.invitation_backend.InvitationBackend"
>>>>>>> ca4356a1
SOCIALACCOUNT_PROVIDERS = {}
if GITLAB_URL := env.url("SOCIALACCOUNT_PROVIDERS_gitlab_GITLAB_URL", None):
    SOCIALACCOUNT_PROVIDERS["gitlab"] = {"GITLAB_URL": GITLAB_URL.geturl()}
if GITEA_URL := env.url("SOCIALACCOUNT_PROVIDERS_gitea_GITEA_URL", None):
    SOCIALACCOUNT_PROVIDERS["gitea"] = {"GITEA_URL": GITEA_URL.geturl()}
if NEXTCLOUD_URL := env.url("SOCIALACCOUNT_PROVIDERS_nextcloud_SERVER", None):
    SOCIALACCOUNT_PROVIDERS["nextcloud"] = {"SERVER": NEXTCLOUD_URL.geturl()}
<<<<<<< HEAD
if KEYCLOAK_URL := env.url("SOCIALACCOUNT_PROVIDERS_keycloak_KEYCLOAK_URL", None):
    alt_url_env = env.url("SOCIALACCOUNT_PROVIDERS_keycloak_KEYCLOAK_URL_ALT", None)

    if alt_url_env:
        alt_url = alt_url_env.geturl()
    else:
        alt_url = None

    SOCIALACCOUNT_PROVIDERS["keycloak"] = {
        "KEYCLOAK_URL": KEYCLOAK_URL.geturl(),
        "KEYCLOAK_REALM": env.str("SOCIALACCOUNT_PROVIDERS_keycloak_KEYCLOAK_REALM", None),
        "KEYCLOAK_URL_ALT": alt_url,
    }

OLD_PASSWORD_FIELD_ENABLED = True
LOGOUT_ON_PASSWORD_CHANGE = False
=======
# Removed keycloak, use oidc https://django-allauth.readthedocs.io/en/latest/socialaccount/providers/keycloak.html
if MICROSOFT_TENANT := env.str("SOCIALACCOUNT_PROVIDERS_microsoft_TENANT", None):
    SOCIALACCOUNT_PROVIDERS["microsoft"] = {"TENANT": MICROSOFT_TENANT}

# Remove in GlitchTip4.0
if "ENABLE_OPEN_USER_REGISTRATION" in os.environ:
    warnings.warn(
        "ENABLE_OPEN_USER_REGISTRATION is deprecated. Set ENABLE_ORGANIZATION_CREATION instead.",
        DeprecationWarning,
    )
ENABLE_USER_REGISTRATION = env.bool("ENABLE_USER_REGISTRATION", True)
ENABLE_ORGANIZATION_CREATION = env.bool(
    "ENABLE_OPEN_USER_REGISTRATION", env.bool("ENABLE_ORGANIZATION_CREATION", False)
)
>>>>>>> ca4356a1

REST_AUTH = {
    "TOKEN_MODEL": None,
    "TOKEN_CREATOR": "apps.users.utils.noop_token_creator",
    "REGISTER_PERMISSION_CLASSES": (
        "glitchtip.permissions.UserRegistrationPermission",
    ),
    "REGISTER_SERIALIZER": "apps.users.serializers.RegisterSerializer",
    "USER_DETAILS_SERIALIZER": "apps.users.serializers.UserSerializer",
    "TOKEN_SERIALIZER": "apps.users.serializers.NoopTokenSerializer",
    "PASSWORD_RESET_SERIALIZER": "apps.users.serializers.PasswordSetResetSerializer",
    "OLD_PASSWORD_FIELD_ENABLED": True,
}
<<<<<<< HEAD
REST_AUTH_TOKEN_MODEL = None
REST_AUTH_TOKEN_CREATOR = "users.utils.noop_token_creator"

ENABLE_USER_REGISTRATION = env.bool("ENABLE_USER_REGISTRATION", True)
ENABLE_ORGANIZATION_CREATION = env.bool(
    "ENABLE_OPEN_USER_REGISTRATION", env.bool("ENABLE_ORGANIZATION_CREATION", False)
)

REST_AUTH_REGISTER_PERMISSION_CLASSES = (("glitchtip.permissions.UserRegistrationPermission"),)
# Enables login urls for glitchtip backend
ENABLE_LOGIN_FORM = env.bool("ENABLE_LOGIN_FORM", False)
=======
>>>>>>> ca4356a1

AUTHENTICATION_BACKENDS = (
    # Needed to login by username in Django admin, regardless of `allauth`
    "django.contrib.auth.backends.ModelBackend",
    # `allauth` specific authentication methods, such as login by e-mail
    "allauth.account.auth_backends.AuthenticationBackend",
)

DEFAULT_RENDERER_CLASSES = ("rest_framework.renderers.JSONRenderer",)
if DEBUG:
    DEFAULT_RENDERER_CLASSES = DEFAULT_RENDERER_CLASSES + (
        "rest_framework.renderers.BrowsableAPIRenderer",
    )

REST_FRAMEWORK = {
    "DEFAULT_PERMISSION_CLASSES": ["rest_framework.permissions.IsAuthenticated"],
    "DEFAULT_PAGINATION_CLASS": "glitchtip.pagination.LinkHeaderPagination",
    "PAGE_SIZE": 50,
    "ORDERING_PARAM": "sort",
    "DEFAULT_FILTER_BACKENDS": ("django_filters.rest_framework.DjangoFilterBackend",),
    "DEFAULT_RENDERER_CLASSES": DEFAULT_RENDERER_CLASSES,
    "DEFAULT_AUTHENTICATION_CLASSES": [
        "rest_framework.authentication.SessionAuthentication",
        "glitchtip.authentication.BearerTokenAuthentication",
    ],
    "DEFAULT_THROTTLE_RATES": {"anon": "100/minute"},
}

NINJA_PAGINATION_CLASS = "glitchtip.api.pagination.AsyncLinkHeaderPagination"

NINJA_PAGINATION_PER_PAGE = 50

LOGGING_HANDLER_CLASS = env.str("DJANGO_LOGGING_HANDLER_CLASS", "logging.StreamHandler")
LOGGING = {
    "version": 1,
    "disable_existing_loggers": False,
    "handlers": {
        "null": {
            "class": "logging.NullHandler",
        },
        "console": {
            "class": LOGGING_HANDLER_CLASS,
        },
    },
    "loggers": {
        "django.security.DisallowedHost": {
            "handlers": ["null"],
            "propagate": False,
        },
    },
    "root": {"handlers": ["console"]},
}

if LOGGING_HANDLER_CLASS is not logging.StreamHandler:
    from celery.signals import after_setup_logger, after_setup_task_logger

    @after_setup_logger.connect
    @after_setup_task_logger.connect
    def setup_celery_logging(logger, **kwargs):
        from django.utils.module_loading import import_string

        handler = import_string(LOGGING_HANDLER_CLASS)

        for h in logger.handlers:
            logger.removeHandler(h)
        logger.addHandler(handler())


def organization_request_callback(request):
    raise ImproperlyConfigured(
        "Organization request callback required by dj-stripe but not used."
    )


# Set to track activity with Plausible
PLAUSIBLE_URL = env.str("PLAUSIBLE_URL", default=None)
PLAUSIBLE_DOMAIN = env.str("PLAUSIBLE_DOMAIN", default=None)

# See https://liberapay.com/GlitchTip/donate - suggested self-host donation is $5/month/user.
# Support plans available. Email info@burkesoftware.com for more info.
I_PAID_FOR_GLITCHTIP = env.bool("I_PAID_FOR_GLITCHTIP", False)

# Max events per month for free tier
BILLING_FREE_TIER_EVENTS = env.int("BILLING_FREE_TIER_EVENTS", 1000)
DJSTRIPE_SUBSCRIBER_MODEL = "organizations_ext.Organization"
DJSTRIPE_SUBSCRIBER_MODEL_REQUEST_CALLBACK = organization_request_callback
DJSTRIPE_USE_NATIVE_JSONFIELD = True
DJSTRIPE_FOREIGN_KEY_TO_FIELD = "djstripe_id"
STRIPE_AUTOMATIC_TAX = env.bool("STRIPE_AUTOMATIC_TAX", False)
STRIPE_LIVE_MODE = env.bool("STRIPE_LIVE_MODE", False)
if BILLING_ENABLED:
    I_PAID_FOR_GLITCHTIP = True
    INSTALLED_APPS.append("djstripe")
    INSTALLED_APPS.append("apps.djstripe_ext")
    STRIPE_TEST_PUBLIC_KEY = env.str("STRIPE_TEST_PUBLIC_KEY", None)
    STRIPE_TEST_SECRET_KEY = env.str("STRIPE_TEST_SECRET_KEY", None)
    STRIPE_LIVE_PUBLIC_KEY = env.str("STRIPE_LIVE_PUBLIC_KEY", None)
    STRIPE_LIVE_SECRET_KEY = env.str("STRIPE_LIVE_SECRET_KEY", None)
    DJSTRIPE_WEBHOOK_SECRET = env.str("DJSTRIPE_WEBHOOK_SECRET", None)
    CELERY_BEAT_SCHEDULE["set-organization-throttle"] = {
        "task": "apps.organizations_ext.tasks.set_organization_throttle",
        "schedule": crontab(hour=7, minute=1),
    }
    CELERY_BEAT_SCHEDULE["warn-organization-throttle"] = {
        "task": "apps.djstripe_ext.tasks.warn_organization_throttle",
        "schedule": crontab(minute=30),
    }
elif TESTING:
    # Must run tests with djstripe enabled
    BILLING_ENABLED = True
    INSTALLED_APPS.append("djstripe")
    INSTALLED_APPS.append("apps.djstripe_ext")
    STRIPE_TEST_PUBLIC_KEY = "fake"
    STRIPE_TEST_SECRET_KEY = "sk_test_fake"  # nosec
    DJSTRIPE_WEBHOOK_SECRET = "whsec_fake"  # nosec
    logging.disable(logging.WARNING)

CELERY_TASK_ALWAYS_EAGER = env.bool("CELERY_TASK_ALWAYS_EAGER", False)
if TESTING:
    CELERY_TASK_ALWAYS_EAGER = True
    SESSION_ENGINE = "django.contrib.sessions.backends.cache"
    STORAGES = global_settings.STORAGES
    # https://github.com/evansd/whitenoise/issues/215
    warnings.filterwarnings("ignore", message="No directory at", module="whitenoise.base")
if CELERY_TASK_ALWAYS_EAGER:
    CACHES = {
        "default": {
            "BACKEND": "django.core.cache.backends.locmem.LocMemCache",
        }
    }

MFA_SERVER_NAME = GLITCHTIP_URL.hostname
FIDO_SERVER_ID = GLITCHTIP_URL.hostname

warnings.filterwarnings(
    "ignore", message="No directory at", module="django.core.handlers.base"
)<|MERGE_RESOLUTION|>--- conflicted
+++ resolved
@@ -106,12 +106,9 @@
 # Freezes acceptance of new events, for use during db maintenance
 MAINTENANCE_EVENT_FREEZE = env.bool("MAINTENANCE_EVENT_FREEZE", False)
 
-<<<<<<< HEAD
-=======
 # Allows saving of spans on transactions.
 ENABLE_PERFORMANCE_SPANS = env.bool("ENABLE_PERFORMANCE_SPANS", False)
 
->>>>>>> ca4356a1
 # For development purposes only, prints out inbound event store json
 EVENT_STORE_DEBUG = env.bool("EVENT_STORE_DEBUG", False)
 
@@ -140,7 +137,11 @@
 
 # Ignore whitenoise served static routes
 def traces_sampler(sampling_context):
-    if sampling_context.get("wsgi_environ", {}).get("PATH_INFO", "").startswith(STATIC_URL):
+    if (
+        sampling_context.get("wsgi_environ", {})
+        .get("PATH_INFO", "")
+        .startswith(STATIC_URL)
+    ):
         return 0.0
     return SENTRY_TRACES_SAMPLE_RATE
 
@@ -226,17 +227,6 @@
     "apps.organizations_ext",
     "events",
     "issues",
-<<<<<<< HEAD
-    "users",
-    "user_reports",
-    "glitchtip.importer",
-    "glitchtip.uptime",
-    "performance",
-    "projects",
-    "teams",
-    "releases",
-    "difs",
-=======
     "apps.users",
     "apps.user_reports",
     "apps.importer",
@@ -248,7 +238,6 @@
     "apps.difs",
     "apps.api_tokens",
     "apps.files",
->>>>>>> ca4356a1
 ]
 
 if GLITCHTIP_ENABLE_NEW_ISSUES:
@@ -347,7 +336,9 @@
     str,
     ["'self'", "'unsafe-inline'", "https://fonts.googleapis.com"],
 )
-CSP_FONT_SRC = env.list("CSP_FONT_SRC", str, ["'self'", "https://fonts.gstatic.com", "data:"])
+CSP_FONT_SRC = env.list(
+    "CSP_FONT_SRC", str, ["'self'", "https://fonts.gstatic.com", "data:"]
+)
 # Redoc requires blob
 CSP_WORKER_SRC = env.list("CSP_WORKER_SRC", str, ["'self'", "blob:"])
 
@@ -416,7 +407,9 @@
 # Database
 # https://docs.djangoproject.com/en/dev/ref/settings/#databases
 
-DATABASES = {"default": env.db(default="postgres://postgres:postgres@postgres:5432/postgres")}
+DATABASES = {
+    "default": env.db(default="postgres://postgres:postgres@postgres:5432/postgres")
+}
 # Support setting DATABASES in parts in order to get values from the postgresql helm chart
 DATABASE_HOST = env.str("DATABASE_HOST", None)
 DATABASE_PASSWORD = env.str("DATABASE_PASSWORD", None)
@@ -442,7 +435,9 @@
     REDIS_DATABASE = env.str("REDIS_DATABASE", "0")
     REDIS_PASSWORD = env.str("REDIS_PASSWORD", None)
     if REDIS_PASSWORD:
-        REDIS_URL = f"redis://:{REDIS_PASSWORD}@{REDIS_HOST}:{REDIS_PORT}/{REDIS_DATABASE}"
+        REDIS_URL = (
+            f"redis://:{REDIS_PASSWORD}@{REDIS_HOST}:{REDIS_PORT}/{REDIS_DATABASE}"
+        )
     else:
         REDIS_URL = f"redis://{REDIS_HOST}:{REDIS_PORT}/{REDIS_DATABASE}"
 else:
@@ -456,25 +451,12 @@
     "retry_on_timeout": REDIS_RETRY,
     "max_connections": REDIS_MAX_CONNECTIONS,
 }
-<<<<<<< HEAD
-=======
 CELERY_REDIS_RETRY_ON_TIMEOUT = REDIS_RETRY
 CELERY_REDIS_MAX_CONNECTIONS = REDIS_MAX_CONNECTIONS
->>>>>>> ca4356a1
 if CELERY_BROKER_URL.startswith("sentinel"):
     CELERY_BROKER_TRANSPORT_OPTIONS["master_name"] = env.str(
         "CELERY_BROKER_MASTER_NAME", "mymaster"
     )
-<<<<<<< HEAD
-if socket_timeout := env.int("CELERY_BROKER_SOCKET_TIMEOUT", None):
-    CELERY_BROKER_TRANSPORT_OPTIONS["socket_timeout"] = socket_timeout
-if broker_sentinel_password := env.str("CELERY_BROKER_SENTINEL_KWARGS_PASSWORD", None):
-    CELERY_BROKER_TRANSPORT_OPTIONS["sentinel_kwargs"] = {"password": broker_sentinel_password}
-
-CELERY_RESULT_BACKEND = "django-db"
-CELERY_RESULT_EXTENDED = True
-CELERY_CACHE_BACKEND = "django-cache"
-=======
 IS_LOAD_TEST = env("IS_LOAD_TEST")
 # GlitchTip doesn't require a celery result backend
 if IS_LOAD_TEST:
@@ -490,7 +472,6 @@
 TASK_DEBOUNCE_DELAY = env.int("TASK_DEBOUNCE_DELAY", 30)
 UPTIME_CHECK_INTERVAL = 10
 ALERT_NOTIFICATION_INTERVAL = env.int("ALERT_NOTIFICATION_INTERVAL", 60)
->>>>>>> ca4356a1
 CELERY_BEAT_SCHEDULE = {
     "send-alert-notifications": {
         "task": "apps.alerts.tasks.process_event_alerts",
@@ -518,15 +499,12 @@
             "BACKEND": "django_redis.cache.RedisCache",
             "LOCATION": REDIS_URL,
             "PARSER_CLASS": "redis.connection.HiredisParser",
-<<<<<<< HEAD
-=======
             "OPTIONS": {
                 "CONNECTION_POOL_KWARGS": {
                     "retry_on_timeout": REDIS_RETRY,
                     "max_connections": REDIS_MAX_CONNECTIONS,
                 }
             },
->>>>>>> ca4356a1
         }
     }
 if cache_sentinel_url := env.str("CACHE_SENTINEL_URL", None):
@@ -534,13 +512,6 @@
         cache_sentinel_host, cache_sentinel_port = cache_sentinel_url.split(":")
         SENTINELS = [(cache_sentinel_host, int(cache_sentinel_port))]
     except ValueError as err:
-<<<<<<< HEAD
-        raise ImproperlyConfigured("Invalid cache redis sentinel url, format is host:port") from err
-    DJANGO_REDIS_CONNECTION_FACTORY = "django_redis.pool.SentinelConnectionFactory"
-    CACHES["default"]["OPTIONS"]["SENTINELS"] = SENTINELS
-if cache_sentinel_password := env.str("CACHE_SENTINEL_PASSWORD", None):
-    CACHES["default"]["OPTIONS"]["SENTINEL_KWARGS"] = {"password": cache_sentinel_password}
-=======
         raise ImproperlyConfigured(
             "Invalid cache redis sentinel url, format is host:port"
         ) from err
@@ -550,7 +521,6 @@
     CACHES["default"]["OPTIONS"]["SENTINEL_KWARGS"] = {
         "password": cache_sentinel_password
     }
->>>>>>> ca4356a1
 
 
 if os.environ.get("SESSION_ENGINE"):
@@ -617,15 +587,10 @@
 GS_PROJECT_ID = env("GS_PROJECT_ID")
 
 if AWS_S3_ENDPOINT_URL:
-<<<<<<< HEAD
-    MEDIA_URL = env.str("MEDIA_URL", "https://%s/%s/" % (AWS_S3_ENDPOINT_URL, AWS_LOCATION))
-    DEFAULT_FILE_STORAGE = "storages.backends.s3boto3.S3Boto3Storage"
-=======
     MEDIA_URL = env.str(
         "MEDIA_URL", "https://%s/%s/" % (AWS_S3_ENDPOINT_URL, AWS_LOCATION)
     )
     STORAGES["default"] = {"BACKEND": "storages.backends.s3boto3.S3Boto3Storage"}
->>>>>>> ca4356a1
 else:
     MEDIA_URL = "media/"
 MEDIA_ROOT = env.str("MEDIA_ROOT", "")
@@ -635,15 +600,10 @@
     "dist",
 ]
 STATIC_ROOT = path("static/")
-<<<<<<< HEAD
-STATICFILES_STORAGE = env("STATICFILES_STORAGE")
-EMAIL_BACKEND = env.str("EMAIL_BACKEND", default="django.core.mail.backends.smtp.EmailBackend")
-=======
 
 EMAIL_BACKEND = env.str(
     "EMAIL_BACKEND", default="django.core.mail.backends.smtp.EmailBackend"
 )
->>>>>>> ca4356a1
 if os.getenv("EMAIL_HOST_USER"):
     EMAIL_HOST_USER = env.str("EMAIL_HOST_USER")
 if os.getenv("EMAIL_HOST_PASSWORD"):
@@ -657,11 +617,7 @@
 if os.getenv("EMAIL_USE_SSL"):
     EMAIL_USE_SSL = env.str("EMAIL_USE_SSL")
 if os.getenv("EMAIL_TIMEOUT"):
-<<<<<<< HEAD
-    EMAIL_TIMEOUT = env.str("EMAIL_TIMEOUT")
-=======
     EMAIL_TIMEOUT = env.int("EMAIL_TIMEOUT")
->>>>>>> ca4356a1
 if os.getenv("EMAIL_FILE_PATH"):
     EMAIL_FILE_PATH = env.str("EMAIL_FILE_PATH")
 if os.getenv(
@@ -677,11 +633,7 @@
 ACCOUNT_USER_MODEL_USERNAME_FIELD = None
 ACCOUNT_ADAPTER = "glitchtip.social.MFAAccountAdapter"
 SOCIALACCOUNT_ADAPTER = "glitchtip.social.CustomSocialAccountAdapter"
-<<<<<<< HEAD
-INVITATION_BACKEND = "organizations_ext.invitation_backend.InvitationBackend"
-=======
 INVITATION_BACKEND = "apps.organizations_ext.invitation_backend.InvitationBackend"
->>>>>>> ca4356a1
 SOCIALACCOUNT_PROVIDERS = {}
 if GITLAB_URL := env.url("SOCIALACCOUNT_PROVIDERS_gitlab_GITLAB_URL", None):
     SOCIALACCOUNT_PROVIDERS["gitlab"] = {"GITLAB_URL": GITLAB_URL.geturl()}
@@ -689,24 +641,6 @@
     SOCIALACCOUNT_PROVIDERS["gitea"] = {"GITEA_URL": GITEA_URL.geturl()}
 if NEXTCLOUD_URL := env.url("SOCIALACCOUNT_PROVIDERS_nextcloud_SERVER", None):
     SOCIALACCOUNT_PROVIDERS["nextcloud"] = {"SERVER": NEXTCLOUD_URL.geturl()}
-<<<<<<< HEAD
-if KEYCLOAK_URL := env.url("SOCIALACCOUNT_PROVIDERS_keycloak_KEYCLOAK_URL", None):
-    alt_url_env = env.url("SOCIALACCOUNT_PROVIDERS_keycloak_KEYCLOAK_URL_ALT", None)
-
-    if alt_url_env:
-        alt_url = alt_url_env.geturl()
-    else:
-        alt_url = None
-
-    SOCIALACCOUNT_PROVIDERS["keycloak"] = {
-        "KEYCLOAK_URL": KEYCLOAK_URL.geturl(),
-        "KEYCLOAK_REALM": env.str("SOCIALACCOUNT_PROVIDERS_keycloak_KEYCLOAK_REALM", None),
-        "KEYCLOAK_URL_ALT": alt_url,
-    }
-
-OLD_PASSWORD_FIELD_ENABLED = True
-LOGOUT_ON_PASSWORD_CHANGE = False
-=======
 # Removed keycloak, use oidc https://django-allauth.readthedocs.io/en/latest/socialaccount/providers/keycloak.html
 if MICROSOFT_TENANT := env.str("SOCIALACCOUNT_PROVIDERS_microsoft_TENANT", None):
     SOCIALACCOUNT_PROVIDERS["microsoft"] = {"TENANT": MICROSOFT_TENANT}
@@ -721,7 +655,6 @@
 ENABLE_ORGANIZATION_CREATION = env.bool(
     "ENABLE_OPEN_USER_REGISTRATION", env.bool("ENABLE_ORGANIZATION_CREATION", False)
 )
->>>>>>> ca4356a1
 
 REST_AUTH = {
     "TOKEN_MODEL": None,
@@ -735,20 +668,6 @@
     "PASSWORD_RESET_SERIALIZER": "apps.users.serializers.PasswordSetResetSerializer",
     "OLD_PASSWORD_FIELD_ENABLED": True,
 }
-<<<<<<< HEAD
-REST_AUTH_TOKEN_MODEL = None
-REST_AUTH_TOKEN_CREATOR = "users.utils.noop_token_creator"
-
-ENABLE_USER_REGISTRATION = env.bool("ENABLE_USER_REGISTRATION", True)
-ENABLE_ORGANIZATION_CREATION = env.bool(
-    "ENABLE_OPEN_USER_REGISTRATION", env.bool("ENABLE_ORGANIZATION_CREATION", False)
-)
-
-REST_AUTH_REGISTER_PERMISSION_CLASSES = (("glitchtip.permissions.UserRegistrationPermission"),)
-# Enables login urls for glitchtip backend
-ENABLE_LOGIN_FORM = env.bool("ENABLE_LOGIN_FORM", False)
-=======
->>>>>>> ca4356a1
 
 AUTHENTICATION_BACKENDS = (
     # Needed to login by username in Django admin, regardless of `allauth`
@@ -872,7 +791,9 @@
     SESSION_ENGINE = "django.contrib.sessions.backends.cache"
     STORAGES = global_settings.STORAGES
     # https://github.com/evansd/whitenoise/issues/215
-    warnings.filterwarnings("ignore", message="No directory at", module="whitenoise.base")
+    warnings.filterwarnings(
+        "ignore", message="No directory at", module="whitenoise.base"
+    )
 if CELERY_TASK_ALWAYS_EAGER:
     CACHES = {
         "default": {
