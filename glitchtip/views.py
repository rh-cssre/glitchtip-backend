from django.http import HttpResponse
from rest_framework.response import Response
from rest_framework.views import APIView

<<<<<<< HEAD
from api_tokens.serializers import APITokenAuthScopesSerializer
from organizations_ext.utils import is_organization_creation_open
from users.serializers import SocialAppSerializer, UserSerializer
from users.utils import is_user_registration_open


try:
    from djstripe.settings import djstripe_settings
except ImportError:
    pass


class SettingsView(APIView):
    """Global configuration to pass to client"""

    permission_classes = [AllowAny]

    def get(self, request, *args, **kwargs):
        billing_enabled = settings.BILLING_ENABLED
        enable_user_registration = is_user_registration_open()
        enable_organization_creation = settings.ENABLE_ORGANIZATION_CREATION
        stripe_public_key = None
        if billing_enabled:
            stripe_public_key = djstripe_settings.STRIPE_PUBLIC_KEY
        social_apps = SocialAppSerializer(
            SocialApp.objects.all().order_by("name"),
            many=True,
            context={"request": request},
        ).data
        return Response(
            {
                "socialApps": social_apps,
                "billingEnabled": billing_enabled,
                "iPaidForGlitchTip": settings.I_PAID_FOR_GLITCHTIP,
                "enableUserRegistration": enable_user_registration,
                "enableOrganizationCreation": enable_organization_creation,
                "stripePublicKey": stripe_public_key,
                "plausibleURL": settings.PLAUSIBLE_URL,
                "plausibleDomain": settings.PLAUSIBLE_DOMAIN,
                "chatwootWebsiteToken": settings.CHATWOOT_WEBSITE_TOKEN,
                "sentryDSN": settings.SENTRY_FRONTEND_DSN,
                "sentryTracesSampleRate": settings.SENTRY_TRACES_SAMPLE_RATE,
                "environment": settings.ENVIRONMENT,
                "version": settings.GLITCHTIP_VERSION,
                "serverTimeZone": settings.TIME_ZONE,
            }
        )
=======
from apps.api_tokens.schema import APITokenSchema
from users.serializers import UserSerializer
>>>>>>> 1ec8c74c


class APIRootView(APIView):
    """/api/0/ gives information about the server and current user"""

    def get(self, request, *args, **kwargs):
        user_data = None
        auth_data = None
        if request.user.is_authenticated:
            user_data = UserSerializer(instance=request.user).data
<<<<<<< HEAD
        if request.auth:
            auth_data = APITokenAuthScopesSerializer(instance=request.auth).data
=======
        if api_token := request.auth:
            auth_data = APITokenSchema(**api_token.__dict__).dict()
>>>>>>> 1ec8c74c
        return Response(
            {
                "version": "0",
                "user": user_data,
                "auth": auth_data,
            }
        )


async def health(request):
    return HttpResponse("ok", content_type="text/plain")<|MERGE_RESOLUTION|>--- conflicted
+++ resolved
@@ -2,58 +2,8 @@
 from rest_framework.response import Response
 from rest_framework.views import APIView
 
-<<<<<<< HEAD
-from api_tokens.serializers import APITokenAuthScopesSerializer
-from organizations_ext.utils import is_organization_creation_open
-from users.serializers import SocialAppSerializer, UserSerializer
-from users.utils import is_user_registration_open
-
-
-try:
-    from djstripe.settings import djstripe_settings
-except ImportError:
-    pass
-
-
-class SettingsView(APIView):
-    """Global configuration to pass to client"""
-
-    permission_classes = [AllowAny]
-
-    def get(self, request, *args, **kwargs):
-        billing_enabled = settings.BILLING_ENABLED
-        enable_user_registration = is_user_registration_open()
-        enable_organization_creation = settings.ENABLE_ORGANIZATION_CREATION
-        stripe_public_key = None
-        if billing_enabled:
-            stripe_public_key = djstripe_settings.STRIPE_PUBLIC_KEY
-        social_apps = SocialAppSerializer(
-            SocialApp.objects.all().order_by("name"),
-            many=True,
-            context={"request": request},
-        ).data
-        return Response(
-            {
-                "socialApps": social_apps,
-                "billingEnabled": billing_enabled,
-                "iPaidForGlitchTip": settings.I_PAID_FOR_GLITCHTIP,
-                "enableUserRegistration": enable_user_registration,
-                "enableOrganizationCreation": enable_organization_creation,
-                "stripePublicKey": stripe_public_key,
-                "plausibleURL": settings.PLAUSIBLE_URL,
-                "plausibleDomain": settings.PLAUSIBLE_DOMAIN,
-                "chatwootWebsiteToken": settings.CHATWOOT_WEBSITE_TOKEN,
-                "sentryDSN": settings.SENTRY_FRONTEND_DSN,
-                "sentryTracesSampleRate": settings.SENTRY_TRACES_SAMPLE_RATE,
-                "environment": settings.ENVIRONMENT,
-                "version": settings.GLITCHTIP_VERSION,
-                "serverTimeZone": settings.TIME_ZONE,
-            }
-        )
-=======
 from apps.api_tokens.schema import APITokenSchema
 from users.serializers import UserSerializer
->>>>>>> 1ec8c74c
 
 
 class APIRootView(APIView):
@@ -64,13 +14,8 @@
         auth_data = None
         if request.user.is_authenticated:
             user_data = UserSerializer(instance=request.user).data
-<<<<<<< HEAD
-        if request.auth:
-            auth_data = APITokenAuthScopesSerializer(instance=request.auth).data
-=======
         if api_token := request.auth:
             auth_data = APITokenSchema(**api_token.__dict__).dict()
->>>>>>> 1ec8c74c
         return Response(
             {
                 "version": "0",
