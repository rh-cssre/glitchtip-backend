from django.conf import settings
from django.conf.urls.static import static
from django.contrib import admin
from django.urls import include, path, re_path
from django.views.generic import TemplateView
from django.views.generic.base import RedirectView
from django_rest_mfa.rest_auth_helpers.views import MFALoginView
from drf_yasg import openapi
from drf_yasg.views import get_schema_view
from organizations.backends import invitation_backend
from rest_framework import permissions
from rest_framework_nested import routers

from api_tokens.urls import router as apiTokensRouter
from issues.urls import router as issuesRouter
from issues.views import EventJsonView
from organizations_ext.urls import router as organizationsRouter
from projects.urls import router as projectsRouter
from teams.urls import router as teamsRouter
from users.urls import router as usersRouter
from users.views import SocialAccountDisconnectView

from . import social
from .views import APIRootView, SettingsView, health
from .yasg import CustomOpenAPISchemaGenerator

router = routers.DefaultRouter()
router.registry.extend(projectsRouter.registry)
router.registry.extend(issuesRouter.registry)
router.registry.extend(organizationsRouter.registry)
router.registry.extend(teamsRouter.registry)
router.registry.extend(usersRouter.registry)
router.registry.extend(apiTokensRouter.registry)

if settings.BILLING_ENABLED:
    from djstripe_ext.urls import router as djstripeRouter

    router.registry.extend(djstripeRouter.registry)


schema_view = get_schema_view(
    openapi.Info(
        title="GlitchTip API",
        default_version="v1",
        description="GlitchTip Backend API",
        terms_of_service="https://glitchtip.com",
        contact=openapi.Contact(email="info@burkesoftware.com"),
        license=openapi.License(name="MIT License"),
    ),
    public=True,
    permission_classes=(permissions.AllowAny,),
    generator_class=CustomOpenAPISchemaGenerator,
)


urlpatterns = [
    path("_health/", health),
    path("admin/", include("django_rest_mfa.mfa_admin.urls")),
    path("admin/", admin.site.urls),
    re_path(
        r"^favicon\.ico$",
        RedirectView.as_view(url=settings.STATIC_URL + "favicon.ico", permanent=True),
    ),
    path(
        "robots.txt",
        TemplateView.as_view(template_name="robots.txt", content_type="text/plain"),
    ),
    path("api/", RedirectView.as_view(url="/profile/auth-tokens")),
    path("api/0/", APIRootView.as_view(), name="api-root-view"),
    path("api/0/", include(router.urls)),
]

if settings.BILLING_ENABLED:
    urlpatterns += [
        path("api/0/", include("djstripe_ext.urls")),
    ]

urlpatterns += [
    path("api/0/", include("projects.urls")),
    path("api/0/", include("issues.urls")),
    path("api/0/", include("users.urls")),
    path("api/0/", include("organizations_ext.urls")),
    path("api/0/", include("teams.urls")),
    path("api/0/", include("api_tokens.urls")),
    path("api/0/", include("files.urls")),
    path("api/0/", include("difs.urls")),
    path("api/0/", include("glitchtip.importer.urls")),
    path("api/0/", include("glitchtip.stats.urls")),
<<<<<<< HEAD
    path("api/0/", include("glitchtip.uptime.urls")),
=======
>>>>>>> cab62566
    path("api/0/", include("glitchtip.wizard.urls")),
    path("api/mfa/", include("django_rest_mfa.urls")),
    path("api/", include("events.urls")),
    path("api/embed/", include("user_reports.urls")),
    path("", include("glitchtip.uptime.urls")),
    # What an oddball API endpoint
    path(
        "organizations/<slug:org>/issues/<int:issue>/events/<str:event>/json/",
        EventJsonView.as_view(),
        name="event_json",
    ),
    path("api/settings/", SettingsView.as_view(), name="settings"),
<<<<<<< HEAD
=======
    path("api/test/", include("test_api.urls")),
    path("rest-auth/login/", MFALoginView.as_view()),
>>>>>>> cab62566
    path("rest-auth/", include("dj_rest_auth.urls")),
    re_path(
        r"^api/socialaccounts/(?P<pk>\d+)/disconnect/$",
        SocialAccountDisconnectView.as_view(),
        name="social_account_disconnect",
    ),
    path("rest-auth/<slug:provider>/", social.MFASocialLoginView().as_view()),
    path(
        "rest-auth/<slug:provider>/connect/",
        social.GlitchTipSocialConnectView().as_view(),
    ),
    path("docs/", schema_view.with_ui("redoc", cache_timeout=0), name="schema-redoc"),
    path("accounts/", include("allauth.urls")),  # Required for allauth
    # These routes belong to the Angular single page app
    re_path(r"^$", TemplateView.as_view(template_name="index.html")),
    re_path(
        r"^(auth|login|register|(.*)/issues|(.*)/settings|(.*)/performance|(.*)/projects|(.*)/releases|organizations|profile|(.*)/uptime-monitors|accept|reset-password).*$",
        TemplateView.as_view(template_name="index.html"),
    ),
    # These URLS are for generating reverse urls in django, but are not really present
    # Change the activate_url in the confirm emails
    re_path(
        r"^profile/confirm-email/(?P<key>[-:\w]+)/$",
        TemplateView.as_view(),
        name="account_confirm_email",
    ),
    # Change the password_reset_confirm in the reset password emails
    re_path(
        r"^reset-password/set-new-password/(?P<uidb64>[0-9A-Za-z_\-]+)/(?P<token>[0-9A-Za-z]{1,93}-[0-9A-Za-z]{1,90})/$",
        TemplateView.as_view(),
        name="password_reset_confirm",
    ),
    path("accept/", include(invitation_backend().get_urls())),
    path("api/0/observability/", include("observability.urls")),
]

if settings.BILLING_ENABLED:
    urlpatterns.append(path("stripe/", include("djstripe.urls", namespace="djstripe")))

if settings.DEBUG_TOOLBAR:
    urlpatterns.append(path("__debug__/", include("debug_toolbar.urls")))

if settings.DEBUG:
    urlpatterns += static(settings.MEDIA_URL, document_root=settings.MEDIA_ROOT)

if settings.ENABLE_LOGIN_FORM:
    urlpatterns += [
        path("rest-auth/login/", MFALoginView.as_view()),
        path("rest-auth/registration/", include("dj_rest_auth.registration.urls")),
    ]<|MERGE_RESOLUTION|>--- conflicted
+++ resolved
@@ -86,10 +86,6 @@
     path("api/0/", include("difs.urls")),
     path("api/0/", include("glitchtip.importer.urls")),
     path("api/0/", include("glitchtip.stats.urls")),
-<<<<<<< HEAD
-    path("api/0/", include("glitchtip.uptime.urls")),
-=======
->>>>>>> cab62566
     path("api/0/", include("glitchtip.wizard.urls")),
     path("api/mfa/", include("django_rest_mfa.urls")),
     path("api/", include("events.urls")),
@@ -102,12 +98,10 @@
         name="event_json",
     ),
     path("api/settings/", SettingsView.as_view(), name="settings"),
-<<<<<<< HEAD
-=======
     path("api/test/", include("test_api.urls")),
     path("rest-auth/login/", MFALoginView.as_view()),
->>>>>>> cab62566
     path("rest-auth/", include("dj_rest_auth.urls")),
+    path("rest-auth/registration/", include("dj_rest_auth.registration.urls")),
     re_path(
         r"^api/socialaccounts/(?P<pk>\d+)/disconnect/$",
         SocialAccountDisconnectView.as_view(),
@@ -150,10 +144,4 @@
     urlpatterns.append(path("__debug__/", include("debug_toolbar.urls")))
 
 if settings.DEBUG:
-    urlpatterns += static(settings.MEDIA_URL, document_root=settings.MEDIA_ROOT)
-
-if settings.ENABLE_LOGIN_FORM:
-    urlpatterns += [
-        path("rest-auth/login/", MFALoginView.as_view()),
-        path("rest-auth/registration/", include("dj_rest_auth.registration.urls")),
-    ]+    urlpatterns += static(settings.MEDIA_URL, document_root=settings.MEDIA_ROOT)