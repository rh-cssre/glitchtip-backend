--- conflicted
+++ resolved
@@ -72,13 +72,7 @@
     path("api/0/", include("api_tokens.urls")),
     path("api/0/", include("files.urls")),
     path("api/0/", include("difs.urls")),
-<<<<<<< HEAD
-    path("api/0/", include("glitchtip.importer.urls")),
     path("api/0/", include("glitchtip.stats.urls")),
-    path("api/0/", include("glitchtip.uptime.urls")),
-=======
-    path("api/0/", include("glitchtip.stats.urls")),
->>>>>>> 0960be18
     path("api/0/", include("glitchtip.wizard.urls")),
     path("api/mfa/", include("django_rest_mfa.urls")),
     path("api/", include("events.urls")),
@@ -90,13 +84,10 @@
         EventJsonView.as_view(),
         name="event_json",
     ),
-<<<<<<< HEAD
-    path("api/settings/", SettingsView.as_view(), name="settings"),
-=======
     path("api/test/", include("test_api.urls")),
     path("rest-auth/login/", MFALoginView.as_view()),
->>>>>>> 0960be18
     path("rest-auth/", include("dj_rest_auth.urls")),
+    path("rest-auth/registration/", include("dj_rest_auth.registration.urls")),
     re_path(
         r"^api/socialaccounts/(?P<pk>\d+)/disconnect/$",
         SocialAccountDisconnectView.as_view(),
@@ -138,10 +129,4 @@
     urlpatterns.append(path("__debug__/", include("debug_toolbar.urls")))
 
 if settings.DEBUG:
-    urlpatterns += static(settings.MEDIA_URL, document_root=settings.MEDIA_ROOT)
-
-if settings.ENABLE_LOGIN_FORM:
-    urlpatterns += [
-        path("rest-auth/login/", MFALoginView.as_view()),
-        path("rest-auth/registration/", include("dj_rest_auth.registration.urls")),
-    ]+    urlpatterns += static(settings.MEDIA_URL, document_root=settings.MEDIA_ROOT)