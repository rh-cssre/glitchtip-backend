--- conflicted
+++ resolved
@@ -128,15 +128,12 @@
         Monitor.objects.with_check_annotations().filter(pk__in=monitor_ids).values()
     )
     results = asyncio.run(fetch_all(monitors))
-<<<<<<< HEAD
-=======
     # Filter out "up" heartbeats
     results = [
         result
         for result in results
         if result["monitor_type"] != MonitorType.HEARTBEAT or result["is_up"] is False
     ]
->>>>>>> 3312525d
     monitor_checks = MonitorCheck.objects.bulk_create(
         [
             MonitorCheck(
